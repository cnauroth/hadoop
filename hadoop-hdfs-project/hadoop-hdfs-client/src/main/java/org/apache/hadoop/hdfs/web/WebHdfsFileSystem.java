--- conflicted
+++ resolved
@@ -138,13 +138,10 @@
   private InetSocketAddress nnAddrs[];
   private int currentNNAddrIndex;
   private boolean disallowFallbackToInsecureCluster;
-<<<<<<< HEAD
   private String restCsrfCustomHeader;
   private Set<String> restCsrfMethodsToIgnore;
-=======
   private static final ObjectReader READER =
       new ObjectMapper().reader(Map.class);
->>>>>>> 49e176c2
 
   /**
    * Return the protocol scheme for the FileSystem.
