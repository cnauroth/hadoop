--- conflicted
+++ resolved
@@ -346,8 +346,6 @@
       <Method name="create" />
       <Bug pattern="UL_UNRELEASED_LOCK" />
     </Match>
-<<<<<<< HEAD
-=======
     <!-- Manually verified to be okay, we want to throw away the top bit here -->
     <Match>
       <Class name="org.apache.hadoop.hdfs.server.namenode.CachedBlock" />
@@ -364,5 +362,4 @@
       <Bug pattern="RV_RETURN_VALUE_IGNORED_BAD_PRACTICE" />
     </Match>
 
->>>>>>> fbf12270
  </FindBugsFilter>