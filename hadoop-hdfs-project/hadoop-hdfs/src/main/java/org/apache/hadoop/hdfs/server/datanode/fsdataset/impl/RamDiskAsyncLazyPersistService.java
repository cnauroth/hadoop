--- conflicted
+++ resolved
@@ -54,12 +54,8 @@
   private static final long THREADS_KEEP_ALIVE_SECONDS = 60;
 
   private final DataNode datanode;
-<<<<<<< HEAD
-  private final FsDatasetImpl dataset;
-=======
   private final Configuration conf;
 
->>>>>>> 80d33b58
   private final ThreadGroup threadGroup;
   private Map<File, ThreadPoolExecutor> executors
       = new HashMap<File, ThreadPoolExecutor>();
@@ -72,16 +68,9 @@
    * The RamDiskAsyncLazyPersistService uses one ThreadPool per volume to do the async
    * disk operations.
    */
-<<<<<<< HEAD
-  RamDiskAsyncLazyPersistService(DataNode datanode,
-                                 final FsDatasetImpl dataset) {
-    this.datanode = datanode;
-    this.dataset = dataset;
-=======
   RamDiskAsyncLazyPersistService(DataNode datanode, Configuration conf) {
     this.datanode = datanode;
     this.conf = conf;
->>>>>>> 80d33b58
     this.threadGroup = new ThreadGroup(getClass().getSimpleName());
   }
 
@@ -249,6 +238,7 @@
     @Override
     public void run() {
       boolean succeeded = false;
+      final FsDatasetImpl dataset = (FsDatasetImpl)datanode.getFSDataset();
       try (FsVolumeReference ref = this.targetVolume) {
         int smallBufferSize = DFSUtilClient.getSmallBufferSize(EMPTY_HDFS_CONF);
         // No FsDatasetImpl lock for the file copy
