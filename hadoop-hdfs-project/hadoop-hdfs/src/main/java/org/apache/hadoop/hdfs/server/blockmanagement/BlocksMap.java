/**
 * Licensed to the Apache Software Foundation (ASF) under one
 * or more contributor license agreements.  See the NOTICE file
 * distributed with this work for additional information
 * regarding copyright ownership.  The ASF licenses this file
 * to you under the Apache License, Version 2.0 (the
 * "License"); you may not use this file except in compliance
 * with the License.  You may obtain a copy of the License at
 *
 *     http://www.apache.org/licenses/LICENSE-2.0
 *
 * Unless required by applicable law or agreed to in writing, software
 * distributed under the License is distributed on an "AS IS" BASIS,
 * WITHOUT WARRANTIES OR CONDITIONS OF ANY KIND, either express or implied.
 * See the License for the specific language governing permissions and
 * limitations under the License.
 */
package org.apache.hadoop.hdfs.server.blockmanagement;

import com.google.common.base.Preconditions;
import com.google.common.base.Predicate;
import com.google.common.collect.Iterables;
import org.apache.hadoop.hdfs.protocol.Block;
import org.apache.hadoop.hdfs.server.namenode.INodeId;
import org.apache.hadoop.util.GSet;
import org.apache.hadoop.util.LightWeightGSet;

<<<<<<< HEAD
import com.google.common.base.Preconditions;
import com.google.common.base.Predicate;
import com.google.common.collect.Iterables;
import java.util.Iterator;

=======
>>>>>>> 59a212b6
/**
 * This class maintains the map from a block to its metadata.
 * block's metadata currently includes blockCollection it belongs to and
 * the datanodes that store the block.
 */
public class BlocksMap {
  private static class StorageIterator implements Iterator<DatanodeStorageInfo> {
    private final BlockInfo blockInfo;
    private int nextIdx = 0;
      
    StorageIterator(BlockInfo blkInfo) {
      this.blockInfo = blkInfo;
    }

    @Override
    public boolean hasNext() {
      if (blockInfo == null) {
        return false;
      }
      while (nextIdx < blockInfo.getCapacity() &&
          blockInfo.getDatanode(nextIdx) == null) {
        // note that for striped blocks there may be null in the triplets
        nextIdx++;
      }
      return nextIdx < blockInfo.getCapacity();
    }

    @Override
    public DatanodeStorageInfo next() {
      return blockInfo.getStorageInfo(nextIdx++);
    }

    @Override
    public void remove()  {
      throw new UnsupportedOperationException("Sorry. can't remove.");
    }
  }

  /** Constant {@link LightWeightGSet} capacity. */
  private final int capacity;
  
  private GSet<Block, BlockInfo> blocks;

  public BlocksMap(int capacity, GSet<Block, BlockInfo> b) {
    this.capacity = capacity;
    this.blocks = b;
  }

  BlocksMap(int capacity) {
    // Use 2% of total memory to size the GSet capacity
    this.capacity = capacity;
    this.blocks = new LightWeightGSet<Block, BlockInfo>(capacity) {
      @Override
      public Iterator<BlockInfo> iterator() {
        SetIterator iterator = new SetIterator();
        /*
         * Not tracking any modifications to set. As this set will be used
         * always under FSNameSystem lock, modifications will not cause any
         * ConcurrentModificationExceptions. But there is a chance of missing
         * newly added elements during iteration.
         */
        iterator.setTrackModification(false);
        return iterator;
      }
    };
  }


  void close() {
    clear();
    blocks = null;
  }
  
  void clear() {
    if (blocks != null) {
      blocks.clear();
    }
  }

  /**
   * Add block b belonging to the specified block collection to the map.
   */
  BlockInfo addBlockCollection(BlockInfo b, BlockCollection bc) {
    BlockInfo info = blocks.get(b);
    if (info != b) {
      info = b;
      blocks.put(info);
    }
    info.setBlockCollectionId(bc.getId());
    return info;
  }

  /**
   * Remove the block from the block map;
   * remove it from all data-node lists it belongs to;
   * and remove all data-node locations associated with the block.
   */
  void removeBlock(Block block) {
    BlockInfo blockInfo = blocks.remove(block);
    if (blockInfo == null)
      return;

    blockInfo.setBlockCollectionId(INodeId.INVALID_INODE_ID);
    final int size = blockInfo.isStriped() ?
        blockInfo.getCapacity() : blockInfo.numNodes();
    for(int idx = size - 1; idx >= 0; idx--) {
      DatanodeDescriptor dn = blockInfo.getDatanode(idx);
      if (dn != null) {
        removeBlock(dn, blockInfo); // remove from the list and wipe the location
      }
    }
  }

  /** Returns the block object if it exists in the map. */
  BlockInfo getStoredBlock(Block b) {
    return blocks.get(b);
  }

  /**
   * Searches for the block in the BlocksMap and 
   * returns {@link Iterable} of the storages the block belongs to.
   */
  Iterable<DatanodeStorageInfo> getStorages(Block b) {
    return getStorages(blocks.get(b));
  }

  /**
   * For a block that has already been retrieved from the BlocksMap
   * returns {@link Iterable} of the storages the block belongs to.
   */
  Iterable<DatanodeStorageInfo> getStorages(final BlockInfo storedBlock) {
    return new Iterable<DatanodeStorageInfo>() {
      @Override
      public Iterator<DatanodeStorageInfo> iterator() {
        return new StorageIterator(storedBlock);
      }
    };
  }

  /** counts number of containing nodes. Better than using iterator. */
  int numNodes(Block b) {
    BlockInfo info = blocks.get(b);
    return info == null ? 0 : info.numNodes();
  }

  /**
   * Remove data-node reference from the block.
   * Remove the block from the block map
   * only if it does not belong to any file and data-nodes.
   */
  boolean removeNode(Block b, DatanodeDescriptor node) {
    BlockInfo info = blocks.get(b);
    if (info == null)
      return false;

    // remove block from the data-node list and the node from the block info
    boolean removed = removeBlock(node, info);

    if (info.hasNoStorage()    // no datanodes left
        && info.isDeleted()) { // does not belong to a file
      blocks.remove(b);  // remove block from the map
    }
    return removed;
  }

  /**
   * Remove block from the list of blocks belonging to the data-node. Remove
   * data-node from the block.
   */
  static boolean removeBlock(DatanodeDescriptor dn, BlockInfo b) {
    final DatanodeStorageInfo s = b.findStorageInfo(dn);
    // if block exists on this datanode
    return s != null && s.removeBlock(b);
  }

  int size() {
    if (blocks != null) {
      return blocks.size();
    } else {
      return 0;
    }
  }

  Iterable<BlockInfo> getBlocks() {
    return blocks;
  }
  
  /** Get the capacity of the HashMap that stores blocks */
  int getCapacity() {
    return capacity;
  }
}<|MERGE_RESOLUTION|>--- conflicted
+++ resolved
@@ -25,14 +25,11 @@
 import org.apache.hadoop.util.GSet;
 import org.apache.hadoop.util.LightWeightGSet;
 
-<<<<<<< HEAD
 import com.google.common.base.Preconditions;
 import com.google.common.base.Predicate;
 import com.google.common.collect.Iterables;
 import java.util.Iterator;
 
-=======
->>>>>>> 59a212b6
 /**
  * This class maintains the map from a block to its metadata.
  * block's metadata currently includes blockCollection it belongs to and
