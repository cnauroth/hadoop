--- conflicted
+++ resolved
@@ -17,15 +17,9 @@
  */
 package org.apache.hadoop.hdfs.server.blockmanagement;
 
-<<<<<<< HEAD
-import com.google.common.base.Preconditions;
-import com.google.common.base.Predicate;
-import com.google.common.collect.Iterables;
-=======
 import java.util.Collections;
 import java.util.Iterator;
 
->>>>>>> def754ec
 import org.apache.hadoop.hdfs.protocol.Block;
 import org.apache.hadoop.hdfs.server.namenode.INodeId;
 import org.apache.hadoop.util.GSet;
@@ -41,42 +35,7 @@
  * block's metadata currently includes blockCollection it belongs to and
  * the datanodes that store the block.
  */
-<<<<<<< HEAD
 public class BlocksMap {
-  private static class StorageIterator implements Iterator<DatanodeStorageInfo> {
-    private final BlockInfo blockInfo;
-    private int nextIdx = 0;
-      
-    StorageIterator(BlockInfo blkInfo) {
-      this.blockInfo = blkInfo;
-    }
-
-    @Override
-    public boolean hasNext() {
-      if (blockInfo == null) {
-        return false;
-      }
-      while (nextIdx < blockInfo.getCapacity() &&
-          blockInfo.getDatanode(nextIdx) == null) {
-        // note that for striped blocks there may be null in the triplets
-        nextIdx++;
-      }
-      return nextIdx < blockInfo.getCapacity();
-    }
-
-    @Override
-    public DatanodeStorageInfo next() {
-      return blockInfo.getStorageInfo(nextIdx++);
-    }
-
-    @Override
-    public void remove()  {
-      throw new UnsupportedOperationException("Sorry. can't remove.");
-    }
-  }
-=======
-class BlocksMap {
->>>>>>> def754ec
 
   /** Constant {@link LightWeightGSet} capacity. */
   private final int capacity;
@@ -88,7 +47,7 @@
     this.blocks = b;
   }
 
-  BlocksMap(int capacity) {
+  public BlocksMap(int capacity) {
     // Use 2% of total memory to size the GSet capacity
     this.capacity = capacity;
     this.blocks = new LightWeightGSet<Block, BlockInfo>(capacity) {
