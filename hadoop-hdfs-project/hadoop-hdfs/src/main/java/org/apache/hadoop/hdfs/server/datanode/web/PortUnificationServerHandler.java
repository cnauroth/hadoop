/**
 * Licensed to the Apache Software Foundation (ASF) under one
 * or more contributor license agreements.  See the NOTICE file
 * distributed with this work for additional information
 * regarding copyright ownership.  The ASF licenses this file
 * to you under the Apache License, Version 2.0 (the
 * "License"); you may not use this file except in compliance
 * with the License.  You may obtain a copy of the License at
 *
 *     http://www.apache.org/licenses/LICENSE-2.0
 *
 * Unless required by applicable law or agreed to in writing, software
 * distributed under the License is distributed on an "AS IS" BASIS,
 * WITHOUT WARRANTIES OR CONDITIONS OF ANY KIND, either express or implied.
 * See the License for the specific language governing permissions and
 * limitations under the License.
 */
package org.apache.hadoop.hdfs.server.datanode.web;

import java.io.IOException;
import java.net.InetSocketAddress;
import java.util.List;

import org.apache.hadoop.classification.InterfaceAudience;
import org.apache.hadoop.conf.Configuration;
import org.apache.hadoop.hdfs.server.datanode.web.dtp.DtpHttp2Handler;
import org.apache.hadoop.security.http.RestCsrfPreventionFilter;

import io.netty.buffer.ByteBuf;
import io.netty.buffer.ByteBufUtil;
import io.netty.channel.ChannelHandlerContext;
import io.netty.handler.codec.ByteToMessageDecoder;
import io.netty.handler.codec.http.HttpServerCodec;
import io.netty.handler.codec.http2.Http2CodecUtil;
import io.netty.handler.stream.ChunkedWriteHandler;
import org.apache.hadoop.ozone.web.netty.ObjectStoreJerseyContainer;

/**
 * A port unification handler to support HTTP/1.1 and HTTP/2 on the same port.
 */
@InterfaceAudience.Private
public class PortUnificationServerHandler extends ByteToMessageDecoder {

  private static final ByteBuf HTTP2_CLIENT_CONNECTION_PREFACE = Http2CodecUtil
      .connectionPrefaceBuf();

  // we only want to support HTTP/1.1 and HTTP/2, so the first 3 bytes is
  // enough. No HTTP/1.1 request could start with "PRI"
  private static final int MAGIC_HEADER_LENGTH = 3;

  private final InetSocketAddress proxyHost;

  private final Configuration conf;

  private final Configuration confForCreate;

<<<<<<< HEAD
  private final ObjectStoreJerseyContainer objectStoreJerseyContainer;

  public PortUnificationServerHandler(InetSocketAddress proxyHost,
      Configuration conf, Configuration confForCreate,
      ObjectStoreJerseyContainer container) {
    this.proxyHost = proxyHost;
    this.conf = conf;
    this.confForCreate = confForCreate;
    this.objectStoreJerseyContainer = container;
  }

  private void configureHttp1(ChannelHandlerContext ctx) throws IOException {
    ctx.pipeline().addLast(new HttpServerCodec(), new ChunkedWriteHandler(),
        new URLDispatcher(proxyHost, conf, confForCreate,
            objectStoreJerseyContainer));
=======
  private final RestCsrfPreventionFilter restCsrfPreventionFilter;

  public PortUnificationServerHandler(InetSocketAddress proxyHost,
      Configuration conf, Configuration confForCreate,
      RestCsrfPreventionFilter restCsrfPreventionFilter) {
    this.proxyHost = proxyHost;
    this.conf = conf;
    this.confForCreate = confForCreate;
    this.restCsrfPreventionFilter = restCsrfPreventionFilter;
  }

  private void configureHttp1(ChannelHandlerContext ctx) {
    ctx.pipeline().addLast(new HttpServerCodec());
    if (this.restCsrfPreventionFilter != null) {
      ctx.pipeline().addLast(new RestCsrfPreventionFilterHandler(
          this.restCsrfPreventionFilter));
    }
    ctx.pipeline().addLast(new ChunkedWriteHandler(),
        new URLDispatcher(proxyHost, conf, confForCreate));
>>>>>>> def754ec
  }

  private void configureHttp2(ChannelHandlerContext ctx) {
    if (this.restCsrfPreventionFilter != null) {
      ctx.pipeline().addLast(new RestCsrfPreventionFilterHandler(
          this.restCsrfPreventionFilter));
    }
    ctx.pipeline().addLast(new DtpHttp2Handler());
  }

  @Override
  protected void decode(ChannelHandlerContext ctx, ByteBuf in,
      List<Object> out) throws Exception {
    if (in.readableBytes() < MAGIC_HEADER_LENGTH) {
      return;
    }
    if (ByteBufUtil.equals(in, 0, HTTP2_CLIENT_CONNECTION_PREFACE, 0,
        MAGIC_HEADER_LENGTH)) {
      configureHttp2(ctx);
    } else {
      configureHttp1(ctx);
    }
    ctx.pipeline().remove(this);
  }

}<|MERGE_RESOLUTION|>--- conflicted
+++ resolved
@@ -54,43 +54,30 @@
 
   private final Configuration confForCreate;
 
-<<<<<<< HEAD
   private final ObjectStoreJerseyContainer objectStoreJerseyContainer;
+
+  private final RestCsrfPreventionFilter restCsrfPreventionFilter;
 
   public PortUnificationServerHandler(InetSocketAddress proxyHost,
       Configuration conf, Configuration confForCreate,
-      ObjectStoreJerseyContainer container) {
+      ObjectStoreJerseyContainer container,
+      RestCsrfPreventionFilter restCsrfPreventionFilter) {
     this.proxyHost = proxyHost;
     this.conf = conf;
     this.confForCreate = confForCreate;
     this.objectStoreJerseyContainer = container;
+    this.restCsrfPreventionFilter = restCsrfPreventionFilter;
   }
 
   private void configureHttp1(ChannelHandlerContext ctx) throws IOException {
-    ctx.pipeline().addLast(new HttpServerCodec(), new ChunkedWriteHandler(),
-        new URLDispatcher(proxyHost, conf, confForCreate,
-            objectStoreJerseyContainer));
-=======
-  private final RestCsrfPreventionFilter restCsrfPreventionFilter;
-
-  public PortUnificationServerHandler(InetSocketAddress proxyHost,
-      Configuration conf, Configuration confForCreate,
-      RestCsrfPreventionFilter restCsrfPreventionFilter) {
-    this.proxyHost = proxyHost;
-    this.conf = conf;
-    this.confForCreate = confForCreate;
-    this.restCsrfPreventionFilter = restCsrfPreventionFilter;
-  }
-
-  private void configureHttp1(ChannelHandlerContext ctx) {
     ctx.pipeline().addLast(new HttpServerCodec());
     if (this.restCsrfPreventionFilter != null) {
       ctx.pipeline().addLast(new RestCsrfPreventionFilterHandler(
           this.restCsrfPreventionFilter));
     }
     ctx.pipeline().addLast(new ChunkedWriteHandler(),
-        new URLDispatcher(proxyHost, conf, confForCreate));
->>>>>>> def754ec
+        new URLDispatcher(proxyHost, conf, confForCreate,
+            objectStoreJerseyContainer));
   }
 
   private void configureHttp2(ChannelHandlerContext ctx) {
