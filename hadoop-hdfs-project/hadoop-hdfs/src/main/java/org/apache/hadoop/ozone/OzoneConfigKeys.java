/**
 * Licensed to the Apache Software Foundation (ASF) under one
 * or more contributor license agreements.  See the NOTICE file
 * distributed with this work for additional information
 * regarding copyright ownership.  The ASF licenses this file
 * to you under the Apache License, Version 2.0 (the
 * "License"); you may not use this file except in compliance
 * with the License.  You may obtain a copy of the License at
 *
 *     http://www.apache.org/licenses/LICENSE-2.0
 *
 * Unless required by applicable law or agreed to in writing, software
 * distributed under the License is distributed on an "AS IS" BASIS,
 * WITHOUT WARRANTIES OR CONDITIONS OF ANY KIND, either express or implied.
 * See the License for the specific language governing permissions and
 * limitations under the License.
 */

package org.apache.hadoop.ozone;

import org.apache.hadoop.classification.InterfaceAudience;

/**
 * This class contains constants for configuration keys used in Ozone.
 */
@InterfaceAudience.Private
public final class OzoneConfigKeys {
  public static final String DFS_STORAGE_LOCAL_ROOT =
      "dfs.ozone.localstorage.root";
  public static final String DFS_STORAGE_LOCAL_ROOT_DEFAULT = "/tmp/ozone";

  public static final String DFS_METADATA_RPC_ADDRESS_KEY =
      "dfs.metadata.rpc-address";
  public static final int DFS_METADATA_RPC_DEFAULT_PORT = 50210;
  public static final String DFS_METADATA_RPC_ADDRESS_DEFAULT =
      "0.0.0.0:" + DFS_METADATA_RPC_DEFAULT_PORT;
  public static final String DFS_METADATA_RPC_BIND_HOST_KEY =
      "dfs.metadata.rpc-bind-host";
  public static final String DFS_METADATA_RPC_BIND_HOST_DEFAULT = "";
  public static final String DFS_OBJECTSTORE_ENABLED_KEY =
      "dfs.objectstore.enabled";
  public static final boolean DFS_OBJECTSTORE_ENABLED_DEFAULT = false;
  public static final String DFS_STORAGE_HANDLER_TYPE_KEY =
      "dfs.storage.handler.type";
  public static final String DFS_STORAGE_HANDLER_TYPE_DEFAULT = "distributed";
<<<<<<< HEAD
  public static final String DFS_STORAGE_RPC_ADDRESS_KEY =
      "dfs.storage.rpc-address";
  public static final int DFS_STORAGE_RPC_DEFAULT_PORT = 50200;
  public static final String DFS_STORAGE_RPC_ADDRESS_DEFAULT =
      "0.0.0.0:" + DFS_STORAGE_RPC_DEFAULT_PORT;
  public static final String DFS_STORAGE_RPC_BIND_HOST_KEY =
      "dfs.storage.rpc-bind-host";
  public static final String DFS_STORAGE_RPC_BIND_HOST_DEFAULT = "";
  public static final String DFS_STORAGE_FSNAME = "local";
  public static final String DFS_OZONE_DOMAIN_NAME = "dfs.ozone.domain.name";
  public static final String DFS_OZONE_DOMAIN_NAME_DEFAULT =
      "ozone.self localhost:8080";
  public static final String DFS_OZONE_USER_AUTH_PROVIDER =
      "dfs.ozone.user.provider";
  public static final String DFS_OZONE_USER_AUTH_DEFAULT =
      "org.apache.hadoop.ozone.web.userauth.Simple";
  public static final String DFS_OZONE_VALIDATE_TIME_SKEW =
      "dfs.ozone.time.skew";
  public static final boolean DFS_OZONE_VALIDATE_TIME_SKEW_DEFAULT = true;
=======
  public static final String DFS_OBJECTSTORE_TRACE_ENABLED_KEY =
      "dfs.objectstore.trace.enabled";
  public static final boolean DFS_OBJECTSTORE_TRACE_ENABLED_DEFAULT = false;

>>>>>>> 19e57d52

  /**
   * There is no need to instantiate this class.
   */
  private OzoneConfigKeys() {
  }
}<|MERGE_RESOLUTION|>--- conflicted
+++ resolved
@@ -43,7 +43,6 @@
   public static final String DFS_STORAGE_HANDLER_TYPE_KEY =
       "dfs.storage.handler.type";
   public static final String DFS_STORAGE_HANDLER_TYPE_DEFAULT = "distributed";
-<<<<<<< HEAD
   public static final String DFS_STORAGE_RPC_ADDRESS_KEY =
       "dfs.storage.rpc-address";
   public static final int DFS_STORAGE_RPC_DEFAULT_PORT = 50200;
@@ -60,15 +59,10 @@
       "dfs.ozone.user.provider";
   public static final String DFS_OZONE_USER_AUTH_DEFAULT =
       "org.apache.hadoop.ozone.web.userauth.Simple";
-  public static final String DFS_OZONE_VALIDATE_TIME_SKEW =
-      "dfs.ozone.time.skew";
-  public static final boolean DFS_OZONE_VALIDATE_TIME_SKEW_DEFAULT = true;
-=======
   public static final String DFS_OBJECTSTORE_TRACE_ENABLED_KEY =
       "dfs.objectstore.trace.enabled";
   public static final boolean DFS_OBJECTSTORE_TRACE_ENABLED_DEFAULT = false;
 
->>>>>>> 19e57d52
 
   /**
    * There is no need to instantiate this class.
