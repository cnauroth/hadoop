/*
 * Licensed to the Apache Software Foundation (ASF) under one
 * or more contributor license agreements.  See the NOTICE file
 * distributed with this work for additional information
 * regarding copyright ownership.  The ASF licenses this file
 * to you under the Apache License, Version 2.0 (the
 * "License"); you may not use this file except in compliance
 *  with the License.  You may obtain a copy of the License at
 *
 *      http://www.apache.org/licenses/LICENSE-2.0
 *
 *  Unless required by applicable law or agreed to in writing, software
 *  distributed under the License is distributed on an "AS IS" BASIS,
 *  WITHOUT WARRANTIES OR CONDITIONS OF ANY KIND, either express or implied.
 *  See the License for the specific language governing permissions and
 *  limitations under the License.
 */

package org.apache.hadoop.ozone.container.ozoneimpl;

import com.google.common.base.Preconditions;
import com.google.common.primitives.Longs;
import org.apache.hadoop.hdds.conf.OzoneConfiguration;
import org.apache.hadoop.hdds.protocol.datanode.proto.ContainerProtos;
import org.apache.hadoop.hdds.scm.container.common.helpers
    .StorageContainerException;
import org.apache.hadoop.hdfs.DFSUtil;
import org.apache.hadoop.ozone.OzoneConsts;
import org.apache.hadoop.ozone.common.Storage;
import org.apache.hadoop.ozone.container.common.helpers.BlockData;
import org.apache.hadoop.ozone.container.common.helpers.ChunkInfo;
import org.apache.hadoop.ozone.container.common.helpers.ContainerUtils;
import org.apache.hadoop.ozone.container.common.impl.ContainerData;
import org.apache.hadoop.ozone.container.common.impl.ContainerSet;
import org.apache.hadoop.ozone.container.common.volume.HddsVolume;
import org.apache.hadoop.ozone.container.common.volume.VolumeSet;
import org.apache.hadoop.ozone.container.keyvalue.KeyValueBlockIterator;
import org.apache.hadoop.ozone.container.keyvalue.KeyValueContainer;
import org.apache.hadoop.ozone.container.keyvalue.KeyValueContainerData;
import org.apache.hadoop.ozone.container.common.impl.ContainerDataYaml;
import org.apache.hadoop.ozone.container.keyvalue.helpers.BlockUtils;
import org.apache.hadoop.ozone.container.keyvalue.helpers.KeyValueContainerUtil;
import org.apache.hadoop.utils.MetadataKeyFilters;
import org.apache.hadoop.ozone.container.common.utils.ContainerCache.ReferenceCountedDB;
import org.slf4j.Logger;
import org.slf4j.LoggerFactory;

import java.io.File;
import java.io.FileFilter;
import java.io.IOException;
import java.util.List;

/**
 * Class used to read .container files from Volume and build container map.
 *
 * Layout of the container directory on disk is as follows:
 *
 * <p>../hdds/VERSION
 * <p>{@literal ../hdds/<<scmUuid>>/current/<<containerDir>>/<<containerID
 * >/metadata/<<containerID>>.container}
 * <p>{@literal ../hdds/<<scmUuid>>/current/<<containerDir>>/<<containerID
 * >/<<dataPath>>}
 * <p>
 * Some ContainerTypes will have extra metadata other than the .container
 * file. For example, KeyValueContainer will have a .db file. This .db file
 * will also be stored in the metadata folder along with the .container file.
 * <p>
 * {@literal ../hdds/<<scmUuid>>/current/<<containerDir>>/<<KVcontainerID
 * >/metadata/<<KVcontainerID>>.db}
 * <p>
 * Note that the {@literal <<dataPath>>} is dependent on the ContainerType.
 * For KeyValueContainers, the data is stored in a "chunks" folder. As such,
 * the {@literal <<dataPath>>} layout for KeyValueContainers is:
 * <p>{@literal ../hdds/<<scmUuid>>/current/<<containerDir>>/<<KVcontainerID
 * >/chunks/<<chunksFile>>}
 *
 */
public class ContainerReader implements Runnable {

  private static final Logger LOG = LoggerFactory.getLogger(
      ContainerReader.class);
  private HddsVolume hddsVolume;
  private final ContainerSet containerSet;
  private final OzoneConfiguration config;
  private final File hddsVolumeDir;
  private final VolumeSet volumeSet;

  ContainerReader(VolumeSet volSet, HddsVolume volume, ContainerSet cset,
                  OzoneConfiguration conf) {
    Preconditions.checkNotNull(volume);
    this.hddsVolume = volume;
    this.hddsVolumeDir = hddsVolume.getHddsRootDir();
    this.containerSet = cset;
    this.config = conf;
    this.volumeSet = volSet;
  }

  @Override
  public void run() {
    try {
      readVolume(hddsVolumeDir);
    } catch (RuntimeException ex) {
      LOG.error("Caught a Run time exception during reading container files" +
          " from Volume {} {}", hddsVolumeDir, ex);
    }
  }

  public void readVolume(File hddsVolumeRootDir) {
    Preconditions.checkNotNull(hddsVolumeRootDir, "hddsVolumeRootDir" +
        "cannot be null");

    //filtering scm directory
    File[] scmDir = hddsVolumeRootDir.listFiles(new FileFilter() {
      @Override
      public boolean accept(File pathname) {
        return pathname.isDirectory();
      }
    });

    if (scmDir == null) {
      LOG.error("IO error for the volume {}, skipped loading",
          hddsVolumeRootDir);
      volumeSet.failVolume(hddsVolumeRootDir.getPath());
      return;
    }

    if (scmDir.length > 1) {
      LOG.error("Volume {} is in Inconsistent state", hddsVolumeRootDir);
      volumeSet.failVolume(hddsVolumeRootDir.getPath());
      return;
    }

    for (File scmLoc : scmDir) {
      File currentDir = new File(scmLoc, Storage.STORAGE_DIR_CURRENT);
      File[] containerTopDirs = currentDir.listFiles();
      if (containerTopDirs != null) {
        for (File containerTopDir : containerTopDirs) {
          if (containerTopDir.isDirectory()) {
            File[] containerDirs = containerTopDir.listFiles();
            if (containerDirs != null) {
              for (File containerDir : containerDirs) {
                File containerFile = ContainerUtils.getContainerFile(
                    containerDir);
                long containerID = ContainerUtils.getContainerID(containerDir);
                if (containerFile.exists()) {
                  verifyContainerFile(containerID, containerFile);
                } else {
                  LOG.error("Missing .container file for ContainerID: {}",
                      containerDir.getName());
                }
              }
            }
          }
        }
      }
    }
  }

  private void verifyContainerFile(long containerID, File containerFile) {
    try {
      ContainerData containerData = ContainerDataYaml.readContainerFile(
          containerFile);
      if (containerID != containerData.getContainerID()) {
        LOG.error("Invalid ContainerID in file {}. " +
            "Skipping loading of this container.", containerFile);
        return;
      }
      verifyAndFixupContainerData(containerData);
    } catch (IOException ex) {
      LOG.error("Failed to parse ContainerFile for ContainerID: {}",
          containerID, ex);
    }
  }

  /**
   * verify ContainerData loaded from disk and fix-up stale members.
   * Specifically blockCommitSequenceId, delete related metadata
   * and bytesUsed
   * @param containerData
   * @throws IOException
   */
  public void verifyAndFixupContainerData(ContainerData containerData)
      throws IOException {
    switch (containerData.getContainerType()) {
    case KeyValueContainer:
      if (containerData instanceof KeyValueContainerData) {
        KeyValueContainerData kvContainerData = (KeyValueContainerData)
            containerData;
        containerData.setVolume(hddsVolume);

        KeyValueContainerUtil.parseKVContainerData(kvContainerData, config);
        KeyValueContainer kvContainer = new KeyValueContainer(
            kvContainerData, config);
        try(ReferenceCountedDB containerDB = BlockUtils.getDB(kvContainerData,
            config)) {
          MetadataKeyFilters.KeyPrefixFilter filter =
              new MetadataKeyFilters.KeyPrefixFilter()
                  .addFilter(OzoneConsts.DELETING_KEY_PREFIX);
          int numPendingDeletionBlocks =
              containerDB.getStore().getSequentialRangeKVs(null,
                  Integer.MAX_VALUE, filter)
                  .size();
          kvContainerData.incrPendingDeletionBlocks(numPendingDeletionBlocks);
          byte[] delTxnId = containerDB.getStore().get(
              DFSUtil.string2Bytes(OzoneConsts.DELETE_TRANSACTION_KEY_PREFIX));
          if (delTxnId != null) {
            kvContainerData
                .updateDeleteTransactionId(Longs.fromByteArray(delTxnId));
          }
          // sets the BlockCommitSequenceId.
          byte[] bcsId = containerDB.getStore().get(DFSUtil.string2Bytes(
              OzoneConsts.BLOCK_COMMIT_SEQUENCE_ID_PREFIX));
          if (bcsId != null) {
            kvContainerData
                .updateBlockCommitSequenceId(Longs.fromByteArray(bcsId));
          }
          containerSet.addContainer(kvContainer);
        }
<<<<<<< HEAD
        if (kvContainer.getContainerState()
            == ContainerProtos.ContainerDataProto.State.OPEN) {
          // commitSpace for Open Containers relies on usedBytes
          initializeUsedBytes(kvContainer);
        }
        containerSet.addContainer(kvContainer);
=======
>>>>>>> 03aa70fe
      } else {
        throw new StorageContainerException("Container File is corrupted. " +
            "ContainerType is KeyValueContainer but cast to " +
            "KeyValueContainerData failed. ",
            ContainerProtos.Result.CONTAINER_METADATA_ERROR);
      }
      break;
    default:
      throw new StorageContainerException("Unrecognized ContainerType " +
          containerData.getContainerType(),
          ContainerProtos.Result.UNKNOWN_CONTAINER_TYPE);
    }
  }

  private void initializeUsedBytes(KeyValueContainer container)
      throws IOException {
    KeyValueBlockIterator blockIter = new KeyValueBlockIterator(
        container.getContainerData().getContainerID(),
        new File(container.getContainerData().getContainerPath()));
    long usedBytes = 0;

    while (blockIter.hasNext()) {
      BlockData block = blockIter.nextBlock();
      long blockLen = 0;

      List<ContainerProtos.ChunkInfo> chunkInfoList = block.getChunks();
      for (ContainerProtos.ChunkInfo chunk : chunkInfoList) {
        ChunkInfo info = ChunkInfo.getFromProtoBuf(chunk);
        blockLen += info.getLen();
      }

      usedBytes += blockLen;
    }

    container.getContainerData().setBytesUsed(usedBytes);
  }
}<|MERGE_RESOLUTION|>--- conflicted
+++ resolved
@@ -214,17 +214,13 @@
             kvContainerData
                 .updateBlockCommitSequenceId(Longs.fromByteArray(bcsId));
           }
+          if (kvContainer.getContainerState()
+            == ContainerProtos.ContainerDataProto.State.OPEN) {
+            // commitSpace for Open Containers relies on usedBytes
+            initializeUsedBytes(kvContainer);
+          }
           containerSet.addContainer(kvContainer);
         }
-<<<<<<< HEAD
-        if (kvContainer.getContainerState()
-            == ContainerProtos.ContainerDataProto.State.OPEN) {
-          // commitSpace for Open Containers relies on usedBytes
-          initializeUsedBytes(kvContainer);
-        }
-        containerSet.addContainer(kvContainer);
-=======
->>>>>>> 03aa70fe
       } else {
         throw new StorageContainerException("Container File is corrupted. " +
             "ContainerType is KeyValueContainer but cast to " +
