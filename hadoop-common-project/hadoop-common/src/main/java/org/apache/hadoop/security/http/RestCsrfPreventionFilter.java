/**
 * Licensed to the Apache Software Foundation (ASF) under one
 * or more contributor license agreements.  See the NOTICE file
 * distributed with this work for additional information
 * regarding copyright ownership.  The ASF licenses this file
 * to you under the Apache License, Version 2.0 (the
 * "License"); you may not use this file except in compliance
 * with the License.  You may obtain a copy of the License at
 *
 *     http://www.apache.org/licenses/LICENSE-2.0
 *
 * Unless required by applicable law or agreed to in writing, software
 * distributed under the License is distributed on an "AS IS" BASIS,
 * WITHOUT WARRANTIES OR CONDITIONS OF ANY KIND, either express or implied.
 * See the License for the specific language governing permissions and
 * limitations under the License.
 */
package org.apache.hadoop.security.http;

import java.io.IOException;
import java.util.HashMap;
import java.util.HashSet;
<<<<<<< HEAD
import java.util.Map;
=======
import java.util.regex.Matcher;
import java.util.regex.Pattern;
>>>>>>> 58acbf94
import java.util.Set;

import javax.servlet.Filter;
import javax.servlet.FilterChain;
import javax.servlet.FilterConfig;
import javax.servlet.ServletException;
import javax.servlet.ServletRequest;
import javax.servlet.ServletResponse;
import javax.servlet.http.HttpServletRequest;
import javax.servlet.http.HttpServletResponse;

import org.apache.hadoop.classification.InterfaceAudience;
import org.apache.hadoop.classification.InterfaceStability;
import org.apache.hadoop.conf.Configuration;

import org.slf4j.Logger;
import org.slf4j.LoggerFactory;

/**
 * This filter provides protection against cross site request forgery (CSRF)
 * attacks for REST APIs. Enabling this filter on an endpoint results in the
 * requirement of all client to send a particular (configurable) HTTP header
 * with every request. In the absense of this header the filter will reject the
 * attempt as a bad request.
 */
@InterfaceAudience.Public
@InterfaceStability.Evolving
public class RestCsrfPreventionFilter implements Filter {
<<<<<<< HEAD

  private static final Logger LOG =
      LoggerFactory.getLogger(RestCsrfPreventionFilter.class);

=======
  public static final String HEADER_USER_AGENT = "User-Agent";
  public static final String BROWSER_USER_AGENT_PARAM =
      "browser-useragents-regex";
>>>>>>> 58acbf94
  public static final String CUSTOM_HEADER_PARAM = "custom-header";
  public static final String CUSTOM_METHODS_TO_IGNORE_PARAM =
      "methods-to-ignore";
  static final String  BROWSER_USER_AGENTS_DEFAULT = "^Mozilla.*,^Opera.*";
  static final String HEADER_DEFAULT = "X-XSRF-HEADER";
  static final String  METHODS_TO_IGNORE_DEFAULT = "GET,OPTIONS,HEAD,TRACE";
  private String  headerName = HEADER_DEFAULT;
  private Set<String> methodsToIgnore = null;
  private Set<Pattern> browserUserAgents;

  @Override
  public void init(FilterConfig filterConfig) throws ServletException {
    String customHeader = filterConfig.getInitParameter(CUSTOM_HEADER_PARAM);
    if (customHeader != null) {
      headerName = customHeader;
    }
    String customMethodsToIgnore =
        filterConfig.getInitParameter(CUSTOM_METHODS_TO_IGNORE_PARAM);
    if (customMethodsToIgnore != null) {
      parseMethodsToIgnore(customMethodsToIgnore);
    } else {
      parseMethodsToIgnore(METHODS_TO_IGNORE_DEFAULT);
    }
<<<<<<< HEAD
    LOG.info("Adding cross-site request forgery (CSRF) protection, "
        + "headerName = {}, methodsToIgnore = {}", headerName, methodsToIgnore);
=======

    String agents = filterConfig.getInitParameter(BROWSER_USER_AGENT_PARAM);
    if (agents == null) {
      agents = BROWSER_USER_AGENTS_DEFAULT;
    }
    parseBrowserUserAgents(agents);
  }

  void parseBrowserUserAgents(String userAgents) {
    String[] agentsArray =  userAgents.split(",");
    browserUserAgents = new HashSet<Pattern>();
    for (String patternString : agentsArray) {
      browserUserAgents.add(Pattern.compile(patternString));
    }
>>>>>>> 58acbf94
  }

  void parseMethodsToIgnore(String mti) {
    String[] methods = mti.split(",");
    methodsToIgnore = new HashSet<String>();
    for (int i = 0; i < methods.length; i++) {
      methodsToIgnore.add(methods[i]);
    }
  }

  /**
<<<<<<< HEAD
   * Returns the configured custom header name.
   *
   * @return custom header name
   */
  public String getHeaderName() {
    return headerName;
  }

  /**
   * Returns whether or not the request is allowed.
   *
   * @param method HTTP Method
   * @param header value of HTTP header defined by {@link #getHeaderName()}
   * @return true if the request is allowed, otherwise false
   */
  public boolean isRequestAllowed(String method, String header) {
    return methodsToIgnore.contains(method) || header != null;
=======
   * This method interrogates the User-Agent String and returns whether it
   * refers to a browser.  If its not a browser, then the requirement for the
   * CSRF header will not be enforced; if it is a browser, the requirement will
   * be enforced.
   * <p>
   * A User-Agent String is considered to be a browser if it matches
   * any of the regex patterns from browser-useragent-regex; the default
   * behavior is to consider everything a browser that matches the following:
   * "^Mozilla.*,^Opera.*".  Subclasses can optionally override
   * this method to use different behavior.
   *
   * @param userAgent The User-Agent String, or null if there isn't one
   * @return true if the User-Agent String refers to a browser, false if not
   */
  protected boolean isBrowser(String userAgent) {
    if (userAgent == null) {
      return false;
    }
    for (Pattern pattern : browserUserAgents) {
      Matcher matcher = pattern.matcher(userAgent);
      if (matcher.matches()) {
        return true;
      }
    }
    return false;
>>>>>>> 58acbf94
  }

  @Override
  public void doFilter(ServletRequest request, ServletResponse response,
      FilterChain chain) throws IOException, ServletException {
    HttpServletRequest httpRequest = (HttpServletRequest)request;
<<<<<<< HEAD
    if (isRequestAllowed(httpRequest.getMethod(),
        httpRequest.getHeader(headerName))) {
=======
    if (!isBrowser(httpRequest.getHeader(HEADER_USER_AGENT)) ||
        methodsToIgnore.contains(httpRequest.getMethod()) ||
        httpRequest.getHeader(headerName) != null) {
>>>>>>> 58acbf94
      chain.doFilter(request, response);
    } else {
      ((HttpServletResponse)response).sendError(
          HttpServletResponse.SC_BAD_REQUEST,
          "Missing Required Header for CSRF Vulnerability Protection");
    }
  }

  @Override
  public void destroy() {
  }

  /**
   * Constructs a mapping of configuration properties to be used for filter
   * initialization.  The mapping includes all properties that start with the
   * specified configuration prefix.  Property names in the mapping are trimmed
   * to remove the configuration prefix.
   *
   * @param conf configuration to read
   * @param confPrefix configuration prefix
   * @return mapping of configuration properties to be used for filter
   *     initialization
   */
  public static Map<String, String> getFilterParams(Configuration conf,
      String confPrefix) {
    Map<String, String> filterConfigMap = new HashMap<>();
    for (Map.Entry<String, String> entry : conf) {
      String name = entry.getKey();
      if (name.startsWith(confPrefix)) {
        String value = conf.get(name);
        name = name.substring(confPrefix.length());
        filterConfigMap.put(name, value);
      }
    }
    return filterConfigMap;
  }
}<|MERGE_RESOLUTION|>--- conflicted
+++ resolved
@@ -20,13 +20,10 @@
 import java.io.IOException;
 import java.util.HashMap;
 import java.util.HashSet;
-<<<<<<< HEAD
 import java.util.Map;
-=======
+import java.util.Set;
 import java.util.regex.Matcher;
 import java.util.regex.Pattern;
->>>>>>> 58acbf94
-import java.util.Set;
 
 import javax.servlet.Filter;
 import javax.servlet.FilterChain;
@@ -54,16 +51,13 @@
 @InterfaceAudience.Public
 @InterfaceStability.Evolving
 public class RestCsrfPreventionFilter implements Filter {
-<<<<<<< HEAD
 
   private static final Logger LOG =
       LoggerFactory.getLogger(RestCsrfPreventionFilter.class);
 
-=======
   public static final String HEADER_USER_AGENT = "User-Agent";
   public static final String BROWSER_USER_AGENT_PARAM =
       "browser-useragents-regex";
->>>>>>> 58acbf94
   public static final String CUSTOM_HEADER_PARAM = "custom-header";
   public static final String CUSTOM_METHODS_TO_IGNORE_PARAM =
       "methods-to-ignore";
@@ -87,16 +81,14 @@
     } else {
       parseMethodsToIgnore(METHODS_TO_IGNORE_DEFAULT);
     }
-<<<<<<< HEAD
-    LOG.info("Adding cross-site request forgery (CSRF) protection, "
-        + "headerName = {}, methodsToIgnore = {}", headerName, methodsToIgnore);
-=======
-
     String agents = filterConfig.getInitParameter(BROWSER_USER_AGENT_PARAM);
     if (agents == null) {
       agents = BROWSER_USER_AGENTS_DEFAULT;
     }
     parseBrowserUserAgents(agents);
+    LOG.info("Adding cross-site request forgery (CSRF) protection, "
+        + "headerName = {}, methodsToIgnore = {}, browserUserAgents = {}",
+        headerName, methodsToIgnore, browserUserAgents);
   }
 
   void parseBrowserUserAgents(String userAgents) {
@@ -105,7 +97,6 @@
     for (String patternString : agentsArray) {
       browserUserAgents.add(Pattern.compile(patternString));
     }
->>>>>>> 58acbf94
   }
 
   void parseMethodsToIgnore(String mti) {
@@ -117,7 +108,6 @@
   }
 
   /**
-<<<<<<< HEAD
    * Returns the configured custom header name.
    *
    * @return custom header name
@@ -131,11 +121,16 @@
    *
    * @param method HTTP Method
    * @param header value of HTTP header defined by {@link #getHeaderName()}
+   * @param userAgent HTTP User-Agent header value
    * @return true if the request is allowed, otherwise false
    */
-  public boolean isRequestAllowed(String method, String header) {
-    return methodsToIgnore.contains(method) || header != null;
-=======
+  public boolean isRequestAllowed(String method, String header,
+      String userAgent) {
+    return !isBrowser(userAgent) || methodsToIgnore.contains(method) ||
+        header != null;
+  }
+
+  /**
    * This method interrogates the User-Agent String and returns whether it
    * refers to a browser.  If its not a browser, then the requirement for the
    * CSRF header will not be enforced; if it is a browser, the requirement will
@@ -161,21 +156,15 @@
       }
     }
     return false;
->>>>>>> 58acbf94
   }
 
   @Override
   public void doFilter(ServletRequest request, ServletResponse response,
       FilterChain chain) throws IOException, ServletException {
     HttpServletRequest httpRequest = (HttpServletRequest)request;
-<<<<<<< HEAD
     if (isRequestAllowed(httpRequest.getMethod(),
-        httpRequest.getHeader(headerName))) {
-=======
-    if (!isBrowser(httpRequest.getHeader(HEADER_USER_AGENT)) ||
-        methodsToIgnore.contains(httpRequest.getMethod()) ||
-        httpRequest.getHeader(headerName) != null) {
->>>>>>> 58acbf94
+        httpRequest.getHeader(headerName),
+        httpRequest.getHeader(HEADER_USER_AGENT))) {
       chain.doFilter(request, response);
     } else {
       ((HttpServletResponse)response).sendError(
