--- conflicted
+++ resolved
@@ -260,42 +260,6 @@
   }
 
   /**
-<<<<<<< HEAD
-   * Get a integer option >= the minimum allowed value.
-   * @param conf configuration
-   * @param key key to look up
-   * @param defVal default value
-   * @param min minimum value
-   * @return the value
-   * @throws IllegalArgumentException if the value is below the minimum
-   */
-  static int intOption(Configuration conf, String key, int defVal, int min) {
-    int v = conf.getInt(key, defVal);
-    Preconditions.checkArgument(v >= min,
-        String.format("Value of %s: %d is below the minimum value %d",
-            key, v, min));
-    return v;
-  }
-
-  /**
-   * Get a long option >= the minimum allowed value.
-   * @param conf configuration
-   * @param key key to look up
-   * @param defVal default value
-   * @param min minimum value
-   * @return the value
-   * @throws IllegalArgumentException if the value is below the minimum
-   */
-  static long longOption(Configuration conf,
-      String key,
-      long defVal,
-      long min) {
-    long v = conf.getLong(key, defVal);
-    Preconditions.checkArgument(v >= min,
-        String.format("Value of %s: %d is below the minimum value %d",
-            key, v, min));
-    return v;
-=======
    * Create the AWS credentials from the providers and the URI.
    * @param binding Binding URI, may contain user:pass login details
    * @param conf filesystem configuration
@@ -372,7 +336,6 @@
     }
     LOG.debug("Using {} for {}.", credentials, uri);
     return credentials;
->>>>>>> 5c7b8358
   }
 
   /**
@@ -443,4 +406,41 @@
     builder.append("size=").append(summary.getSize());
     return builder.toString();
   }
+
+  /**
+   * Get a integer option >= the minimum allowed value.
+   * @param conf configuration
+   * @param key key to look up
+   * @param defVal default value
+   * @param min minimum value
+   * @return the value
+   * @throws IllegalArgumentException if the value is below the minimum
+   */
+  static int intOption(Configuration conf, String key, int defVal, int min) {
+    int v = conf.getInt(key, defVal);
+    Preconditions.checkArgument(v >= min,
+        String.format("Value of %s: %d is below the minimum value %d",
+            key, v, min));
+    return v;
+  }
+
+  /**
+   * Get a long option >= the minimum allowed value.
+   * @param conf configuration
+   * @param key key to look up
+   * @param defVal default value
+   * @param min minimum value
+   * @return the value
+   * @throws IllegalArgumentException if the value is below the minimum
+   */
+  static long longOption(Configuration conf,
+      String key,
+      long defVal,
+      long min) {
+    long v = conf.getLong(key, defVal);
+    Preconditions.checkArgument(v >= min,
+        String.format("Value of %s: %d is below the minimum value %d",
+            key, v, min));
+    return v;
+  }
 }