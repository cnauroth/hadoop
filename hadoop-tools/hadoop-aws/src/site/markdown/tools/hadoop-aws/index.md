<!---
  Licensed under the Apache License, Version 2.0 (the "License");
  you may not use this file except in compliance with the License.
  You may obtain a copy of the License at

   http://www.apache.org/licenses/LICENSE-2.0

  Unless required by applicable law or agreed to in writing, software
  distributed under the License is distributed on an "AS IS" BASIS,
  WITHOUT WARRANTIES OR CONDITIONS OF ANY KIND, either express or implied.
  See the License for the specific language governing permissions and
  limitations under the License. See accompanying LICENSE file.
-->

# Hadoop-AWS module: Integration with Amazon Web Services

<!-- MACRO{toc|fromDepth=0|toDepth=5} -->

## Overview

The `hadoop-aws` module provides support for AWS integration. The generated
JAR file, `hadoop-aws.jar` also declares a transitive dependency on all
external artifacts which are needed for this support —enabling downstream
applications to easily use this support.

To make it part of Apache Hadoop's default classpath, simply make sure that
HADOOP_OPTIONAL_TOOLS in hadoop-env.sh has 'hadoop-aws' in the list.

### Features

**NOTE: `s3:` is being phased out. Use `s3n:` or `s3a:` instead.**

1. The second-generation, `s3n:` filesystem, making it easy to share
data between hadoop and other applications via the S3 object store.
1. The third generation, `s3a:` filesystem. Designed to be a switch in
replacement for `s3n:`, this filesystem binding supports larger files and promises
higher performance.

The specifics of using these filesystems are documented below.

### Warning #1: Object Stores are not filesystems.

Amazon S3 is an example of "an object store". In order to achieve scalability
and especially high availability, S3 has —as many other cloud object stores have
done— relaxed some of the constraints which classic "POSIX" filesystems promise.

Specifically

1. Files that are newly created from the Hadoop Filesystem APIs may not be
immediately visible.
2. File delete and update operations may not immediately propagate. Old
copies of the file may exist for an indeterminate time period.
3. Directory operations: `delete()` and `rename()` are implemented by
recursive file-by-file operations. They take time at least proportional to
the number of files, during which time partial updates may be visible. If
the operations are interrupted, the filesystem is left in an intermediate state.

### Warning #2: Because Object stores don't track modification times of directories,
features of Hadoop relying on this can have unexpected behaviour. E.g. the
AggregatedLogDeletionService of YARN will not remove the appropriate logfiles.

For further discussion on these topics, please consult
[The Hadoop FileSystem API Definition](../../../hadoop-project-dist/hadoop-common/filesystem/index.html).

### Warning #3: your AWS credentials are valuable

Your AWS credentials not only pay for services, they offer read and write
access to the data. Anyone with the credentials can not only read your datasets
—they can delete them.

Do not inadvertently share these credentials through means such as
1. Checking in to SCM any configuration files containing the secrets.
1. Logging them to a console, as they invariably end up being seen.
1. Defining filesystem URIs with the credentials in the URL, such as
`s3a://AK0010:secret@landsat/`. They will end up in logs and error messages.
1. Including the secrets in bug reports.

If you do any of these: change your credentials immediately!

### Warning #4: the S3 client provided by Amazon EMR are not from the Apache
Software foundation, and are only supported by Amazon.

Specifically: on Amazon EMR, s3a is not supported, and amazon recommend
a different filesystem implementation. If you are using Amazon EMR, follow
these instructions —and be aware that all issues related to S3 integration
in EMR can only be addressed by Amazon themselves: please raise your issues
with them.

## S3

The `s3://` filesystem is the original S3 store in the Hadoop codebase.
It implements an inode-style filesystem atop S3, and was written to
provide scaleability when S3 had significant limits on the size of blobs.
It is incompatible with any other application's use of data in S3.

It is now deprecated and will be removed in Hadoop 3. Please do not use,
and migrate off data which is on it.

### Dependencies

* `jets3t` jar
* `commons-codec` jar
* `commons-logging` jar
* `httpclient` jar
* `httpcore` jar
* `java-xmlbuilder` jar

### Authentication properties

    <property>
      <name>fs.s3.awsAccessKeyId</name>
      <description>AWS access key ID</description>
    </property>

    <property>
      <name>fs.s3.awsSecretAccessKey</name>
      <description>AWS secret key</description>
    </property>


## S3N

S3N was the first S3 Filesystem client which used "native" S3 objects, hence
the schema `s3n://`.

### Features

* Directly reads and writes S3 objects.
* Compatible with standard S3 clients.
* Supports partitioned uploads for many-GB objects.
* Available across all Hadoop 2.x releases.

The S3N filesystem client, while widely used, is no longer undergoing
active maintenance except for emergency security issues. There are
known bugs, especially: it reads to end of a stream when closing a read;
this can make `seek()` slow on large files. The reason there has been no
attempt to fix this is that every upgrade of the Jets3t library, while
fixing some problems, has unintentionally introduced new ones in either the changed
Hadoop code, or somewhere in the Jets3t/Httpclient code base.
The number of defects remained constant, they merely moved around.

By freezing the Jets3t jar version and avoiding changes to the code,
we reduce the risk of making things worse.

The S3A filesystem client can read all files created by S3N. Accordingly
it should be used wherever possible.


### Dependencies

* `jets3t` jar
* `commons-codec` jar
* `commons-logging` jar
* `httpclient` jar
* `httpcore` jar
* `java-xmlbuilder` jar


### Authentication properties

    <property>
      <name>fs.s3n.awsAccessKeyId</name>
      <description>AWS access key ID</description>
    </property>

    <property>
      <name>fs.s3n.awsSecretAccessKey</name>
      <description>AWS secret key</description>
    </property>

### Other properties

    <property>
      <name>fs.s3.buffer.dir</name>
      <value>${hadoop.tmp.dir}/s3</value>
      <description>Determines where on the local filesystem the s3:/s3n: filesystem
      should store files before sending them to S3
      (or after retrieving them from S3).
      </description>
    </property>

    <property>
      <name>fs.s3.maxRetries</name>
      <value>4</value>
      <description>The maximum number of retries for reading or writing files to
        S3, before we signal failure to the application.
      </description>
    </property>

    <property>
      <name>fs.s3.sleepTimeSeconds</name>
      <value>10</value>
      <description>The number of seconds to sleep between each S3 retry.
      </description>
    </property>

    <property>
      <name>fs.s3n.block.size</name>
      <value>67108864</value>
      <description>Block size to use when reading files using the native S3
      filesystem (s3n: URIs).</description>
    </property>

    <property>
      <name>fs.s3n.multipart.uploads.enabled</name>
      <value>false</value>
      <description>Setting this property to true enables multiple uploads to
      native S3 filesystem. When uploading a file, it is split into blocks
      if the size is larger than fs.s3n.multipart.uploads.block.size.
      </description>
    </property>

    <property>
      <name>fs.s3n.multipart.uploads.block.size</name>
      <value>67108864</value>
      <description>The block size for multipart uploads to native S3 filesystem.
      Default size is 64MB.
      </description>
    </property>

    <property>
      <name>fs.s3n.multipart.copy.block.size</name>
      <value>5368709120</value>
      <description>The block size for multipart copy in native S3 filesystem.
      Default size is 5GB.
      </description>
    </property>

    <property>
      <name>fs.s3n.server-side-encryption-algorithm</name>
      <value></value>
      <description>Specify a server-side encryption algorithm for S3.
      Unset by default, and the only other currently allowable value is AES256.
      </description>
    </property>

## S3A


The S3A filesystem client, prefix `s3a://`, is the S3 client undergoing
active development and maintenance.
While this means that there is a bit of instability
of configuration options and behavior, it also means
that the code is getting better in terms of reliability, performance,
monitoring and other features.

### Features

* Directly reads and writes S3 objects.
* Compatible with standard S3 clients.
* Can read data created with S3N.
* Can write data back that is readable by S3N. (Note: excluding encryption).
* Supports partitioned uploads for many-GB objects.
* Instrumented with Hadoop metrics.
* Performance optimized operations, including `seek()` and `readFully()`.
* Uses Amazon's Java S3 SDK with support for latest S3 features and authentication
schemes.
* Supports authentication via: environment variables, Hadoop configuration
properties, the Hadoop key management store and IAM roles.
* Supports S3 "Server Side Encryption" for both reading and writing.
* Supports proxies
* Test suites includes distcp and suites in downstream projects.
* Available since Hadoop 2.6; considered production ready in Hadoop 2.7.
* Actively maintained.

S3A is now the recommended client for working with S3 objects. It is also the
one where patches for functionality and performance are very welcome.

### Dependencies

* `hadoop-aws` jar.
* `aws-java-sdk-s3` jar.
* `aws-java-sdk-core` jar.
* `aws-java-sdk-kms` jar.
* `joda-time` jar; use version 2.8.1 or later.
* `httpclient` jar.
* Jackson `jackson-core`, `jackson-annotations`, `jackson-databind` jars.

### Authentication properties

    <property>
      <name>fs.s3a.access.key</name>
      <description>AWS access key ID. Omit for IAM role-based or provider-based authentication.</description>
    </property>

    <property>
      <name>fs.s3a.secret.key</name>
      <description>AWS secret key. Omit for IAM role-based or provider-based authentication.</description>
    </property>

    <property>
      <name>fs.s3a.aws.credentials.provider</name>
      <description>
        Class name of a credentials provider that implements
        com.amazonaws.auth.AWSCredentialsProvider.  Omit if using access/secret keys
        or another authentication mechanism.  The specified class must provide an
        accessible constructor accepting java.net.URI and
        org.apache.hadoop.conf.Configuration, or an accessible default constructor.
        Specifying org.apache.hadoop.fs.s3a.AnonymousAWSCredentialsProvider allows
        anonymous access to a publicly accessible S3 bucket without any credentials.
        Please note that allowing anonymous access to an S3 bucket compromises
        security and therefore is unsuitable for most use cases.  It can be useful
        for accessing public data sets without requiring AWS credentials.
      </description>
    </property>

    <property>
      <name>fs.s3a.session.token</name>
      <description>Session token, when using org.apache.hadoop.fs.s3a.TemporaryAWSCredentialsProvider as the providers.</description>
    </property>

#### Authentication methods

The standard way to authenticate is with an access key and secret key using the
properties above. You can also avoid configuring credentials if the EC2
instances in your cluster are configured with IAM instance profiles that grant
the appropriate S3 access.

A temporary set of credentials can also be obtained from Amazon STS; these
consist of an access key, a secret key, and a session token. To use these
temporary credentials you must include the `aws-java-sdk-sts` JAR in your
classpath (consult the POM for the current version) and set the
`TemporaryAWSCredentialsProvider` class as the provider. The session key
must be set in the property `fs.s3a.session.token` —and the access and secret
key properties to those of this temporary session.

    <property>
      <name>fs.s3a.aws.credentials.provider</name>
      <value>org.apache.hadoop.fs.s3a.TemporaryAWSCredentialsProvider</value>
    </property>

    <property>
      <name>fs.s3a.access.key</name>
      <value>SESSION-ACCESS-KEY</value>
    </property>

    <property>
      <name>fs.s3a.secret.key</name>
      <value>SESSION-SECRET-KEY</value>
    </property>

    <property>
      <name>fs.s3a.session.token</name>
      <value>SECRET-SESSION-TOKEN</value>
    </property>

#### Protecting the AWS Credentials in S3A

To protect the access/secret keys from prying eyes, it is recommended that you
use either IAM role-based authentication (such as EC2 instance profile) or
the credential provider framework securely storing them and accessing them
through configuration. The following describes using the latter for AWS
credentials in S3AFileSystem.

For additional reading on the credential provider API see:
[Credential Provider API](../../../hadoop-project-dist/hadoop-common/CredentialProviderAPI.html).

#### Authenticating via environment variables

S3A supports configuration via [the standard AWS environment variables](http://docs.aws.amazon.com/cli/latest/userguide/cli-chap-getting-started.html#cli-environment).

The core environment variables are for the access key and associated secret:

```
export AWS_ACCESS_KEY_ID=my.aws.key
export AWS_SECRET_ACCESS_KEY=my.secret.key
```

These environment variables can be used to set the authentication credentials
instead of properties in the Hadoop configuration. *Important:* these
environment variables are not propagated from client to server when
YARN applications are launched. That is: having the AWS environment variables
set when an application is launched will not permit the launched application
to access S3 resources. The environment variables must (somehow) be set
on the hosts/processes where the work is executed.

##### End to End Steps for Distcp and S3 with Credential Providers

###### provision

```
% hadoop credential create fs.s3a.access.key -value 123
    -provider localjceks://file/home/lmccay/aws.jceks
```

```
% hadoop credential create fs.s3a.secret.key -value 456
    -provider localjceks://file/home/lmccay/aws.jceks
```

###### configure core-site.xml or command line system property

```
<property>
  <name>hadoop.security.credential.provider.path</name>
  <value>localjceks://file/home/lmccay/aws.jceks</value>
  <description>Path to interrogate for protected credentials.</description>
</property>
```
###### distcp

```
% hadoop distcp
    [-D hadoop.security.credential.provider.path=localjceks://file/home/lmccay/aws.jceks]
    hdfs://hostname:9001/user/lmccay/007020615 s3a://lmccay/
```

NOTE: You may optionally add the provider path property to the distcp command line instead of
added job specific configuration to a generic core­site.xml. The square brackets above illustrate
this capability.

### Other properties

    <property>
      <name>fs.s3a.connection.maximum</name>
      <value>15</value>
      <description>Controls the maximum number of simultaneous connections to S3.</description>
    </property>

    <property>
      <name>fs.s3a.connection.ssl.enabled</name>
      <value>true</value>
      <description>Enables or disables SSL connections to S3.</description>
    </property>

    <property>
      <name>fs.s3a.endpoint</name>
      <description>AWS S3 endpoint to connect to. An up-to-date list is
        provided in the AWS Documentation: regions and endpoints. Without this
        property, the standard region (s3.amazonaws.com) is assumed.
      </description>
    </property>

    <property>
      <name>fs.s3a.path.style.access</name>
      <value>false</value>
      <description>Enable S3 path style access ie disabling the default virtual hosting behaviour.
        Useful for S3A-compliant storage providers as it removes the need to set up DNS for virtual hosting.
      </description>
    </property>

    <property>
      <name>fs.s3a.proxy.host</name>
      <description>Hostname of the (optional) proxy server for S3 connections.</description>
    </property>

    <property>
      <name>fs.s3a.proxy.port</name>
      <description>Proxy server port. If this property is not set
        but fs.s3a.proxy.host is, port 80 or 443 is assumed (consistent with
        the value of fs.s3a.connection.ssl.enabled).</description>
    </property>

    <property>
      <name>fs.s3a.proxy.username</name>
      <description>Username for authenticating with proxy server.</description>
    </property>

    <property>
      <name>fs.s3a.proxy.password</name>
      <description>Password for authenticating with proxy server.</description>
    </property>

    <property>
      <name>fs.s3a.proxy.domain</name>
      <description>Domain for authenticating with proxy server.</description>
    </property>

    <property>
      <name>fs.s3a.proxy.workstation</name>
      <description>Workstation for authenticating with proxy server.</description>
    </property>

    <property>
      <name>fs.s3a.attempts.maximum</name>
      <value>20</value>
      <description>How many times we should retry commands on transient errors.</description>
    </property>

    <property>
      <name>fs.s3a.connection.establish.timeout</name>
      <value>5000</value>
      <description>Socket connection setup timeout in milliseconds.</description>
    </property>

    <property>
      <name>fs.s3a.connection.timeout</name>
      <value>200000</value>
      <description>Socket connection timeout in milliseconds.</description>
    </property>

    <property>
      <name>fs.s3a.paging.maximum</name>
      <value>5000</value>
      <description>How many keys to request from S3 when doing
         directory listings at a time.</description>
    </property>

    <property>
      <name>fs.s3a.threads.max</name>
      <value>10</value>
      <description> Maximum number of concurrent active (part)uploads,
      which each use a thread from the threadpool.</description>
    </property>

    <property>
      <name>fs.s3a.socket.send.buffer</name>
      <value>8192</value>
      <description>Socket send buffer hint to amazon connector. Represented in bytes.</description>
    </property>

    <property>
      <name>fs.s3a.socket.recv.buffer</name>
      <value>8192</value>
      <description>Socket receive buffer hint to amazon connector. Represented in bytes.</description>
    </property>

    <property>
      <name>fs.s3a.threads.keepalivetime</name>
      <value>60</value>
      <description>Number of seconds a thread can be idle before being
        terminated.</description>
    </property>

    <property>
      <name>fs.s3a.max.total.tasks</name>
      <value>5</value>
      <description>Number of (part)uploads allowed to the queue before
      blocking additional uploads.</description>
    </property>

    <property>
      <name>fs.s3a.multipart.size</name>
      <value>104857600</value>
      <description>How big (in bytes) to split upload or copy operations up into.
      This also controls the partition size in renamed files, as rename() involves
      copying the source file(s)</description>
    </property>

    <property>
      <name>fs.s3a.multipart.threshold</name>
      <value>2147483647</value>
      <description>Threshold before uploads or copies use parallel multipart operations.</description>
    </property>

    <property>
      <name>fs.s3a.multiobjectdelete.enable</name>
      <value>true</value>
      <description>When enabled, multiple single-object delete requests are replaced by
        a single 'delete multiple objects'-request, reducing the number of requests.
        Beware: legacy S3-compatible object stores might not support this request.
      </description>
    </property>

    <property>
      <name>fs.s3a.acl.default</name>
      <description>Set a canned ACL for newly created and copied objects. Value may be Private,
        PublicRead, PublicReadWrite, AuthenticatedRead, LogDeliveryWrite, BucketOwnerRead,
        or BucketOwnerFullControl.</description>
    </property>

    <property>
      <name>fs.s3a.multipart.purge</name>
      <value>false</value>
      <description>True if you want to purge existing multipart uploads that may not have been
         completed/aborted correctly</description>
    </property>

    <property>
      <name>fs.s3a.multipart.purge.age</name>
      <value>86400</value>
      <description>Minimum age in seconds of multipart uploads to purge</description>
    </property>

    <property>
      <name>fs.s3a.signing-algorithm</name>
      <description>Override the default signing algorithm so legacy
        implementations can still be used</description>
    </property>

    <property>
      <name>fs.s3a.server-side-encryption-algorithm</name>
      <description>Specify a server-side encryption algorithm for s3a: file system.
        Unset by default, and the only other currently allowable value is AES256.
      </description>
    </property>

    <property>
      <name>fs.s3a.buffer.dir</name>
      <value>${hadoop.tmp.dir}/s3a</value>
      <description>Comma separated list of directories that will be used to buffer file
        uploads to. No effect if fs.s3a.fast.upload is true.</description>
    </property>

    <property>
      <name>fs.s3a.block.size</name>
      <value>33554432</value>
      <description>Block size to use when reading files using s3a: file system.
      </description>
    </property>

    <property>
      <name>fs.s3a.user.agent.prefix</name>
      <value></value>
      <description>
        Sets a custom value that will be prepended to the User-Agent header sent in
        HTTP requests to the S3 back-end by S3AFileSystem.  The User-Agent header
        always includes the Hadoop version number followed by a string generated by
        the AWS SDK.  An example is "User-Agent: Hadoop 2.8.0, aws-sdk-java/1.10.6".
        If this optional property is set, then its value is prepended to create a
        customized User-Agent.  For example, if this configuration property was set
        to "MyApp", then an example of the resulting User-Agent would be
        "User-Agent: MyApp, Hadoop 2.8.0, aws-sdk-java/1.10.6".
      </description>
    </property>

    <property>
      <name>fs.s3a.impl</name>
      <value>org.apache.hadoop.fs.s3a.S3AFileSystem</value>
      <description>The implementation class of the S3A Filesystem</description>
    </property>

    <property>
      <name>fs.AbstractFileSystem.s3a.impl</name>
      <value>org.apache.hadoop.fs.s3a.S3A</value>
      <description>The implementation class of the S3A AbstractFileSystem.</description>
    </property>

    <property>
      <name>fs.s3a.readahead.range</name>
      <value>65536</value>
      <description>Bytes to read ahead during a seek() before closing and
      re-opening the S3 HTTP connection. This option will be overridden if
      any call to setReadahead() is made to an open stream.</description>
    </property>

### Working with buckets in different regions

S3 Buckets are hosted in different regions, the default being US-East.
The client talks to it by default, under the URL `s3.amazonaws.com`

S3A can work with buckets from any region. Each region has its own
S3 endpoint, documented [by Amazon](http://docs.aws.amazon.com/general/latest/gr/rande.html#s3_region).

1. Applications running in EC2 infrastructure do not pay for IO to/from
*local S3 buckets*. They will be billed for access to remote buckets. Always
use local buckets and local copies of data, wherever possible.
1. The default S3 endpoint can support data IO with any bucket when the V1 request
signing protocol is used.
1. When the V4 signing protocol is used, AWS requires the explicit region endpoint
to be used —hence S3A must be configured to use the specific endpoint. This
is done in the configuration option `fs.s3a.endpoint`.
1. All endpoints other than the default endpoint only support interaction
with buckets local to that S3 instance.

While it is generally simpler to use the default endpoint, working with
V4-signing-only regions (Frankfurt, Seoul) requires the endpoint to be identified.
Expect better performance from direct connections —traceroute will give you some insight.

Examples:

The default endpoint:

```xml
<property>
  <name>fs.s3a.endpoint</name>
  <value>s3.amazonaws.com</value>
</property>
```

Frankfurt

```xml
<property>
  <name>fs.s3a.endpoint</name>
  <value>s3.eu-central-1.amazonaws.com</value>
</property>
```

Seoul
```xml
<property>
  <name>fs.s3a.endpoint</name>
  <value>s3.ap-northeast-2.amazonaws.com</value>
</property>
```

If the wrong endpoint is used, the request may fail. This may be reported as a 301/redirect error,
or as a 400 Bad Request.

### S3AFastOutputStream
 **Warning: NEW in hadoop 2.7. UNSTABLE, EXPERIMENTAL: use at own risk**

    <property>
      <name>fs.s3a.fast.upload</name>
      <value>false</value>
      <description>Upload directly from memory instead of buffering to
      disk first. Memory usage and parallelism can be controlled as up to
      fs.s3a.multipart.size memory is consumed for each (part)upload actively
      uploading (fs.s3a.threads.max) or queueing (fs.s3a.max.total.tasks)</description>
    </property>

    <property>
      <name>fs.s3a.fast.buffer.size</name>
      <value>1048576</value>
      <description>Size (in bytes) of initial memory buffer allocated for an
      upload. No effect if fs.s3a.fast.upload is false.</description>
    </property>

Writes are buffered in memory instead of to a file on local disk. This
removes the throughput bottleneck of the local disk write and read cycle
before starting the actual upload. Furthermore, it allows handling files that
are larger than the remaining local disk space.

However, non-trivial memory tuning is needed for optimal results and careless
settings could cause memory overflow. Up to `fs.s3a.threads.max` parallel
(part)uploads are active. Furthermore, up to `fs.s3a.max.total.tasks`
additional part(uploads) can be waiting (and thus memory buffers are created).
The memory buffer is uploaded as a single upload if it is not larger than
`fs.s3a.multipart.threshold`. Else, a multi-part upload is initiated and
parts of size `fs.s3a.multipart.size` are used to protect against overflowing
the available memory. These settings should be tuned to the envisioned
workflow (some large files, many small ones, ...) and the physical
limitations of the machine and cluster (memory, network bandwidth).

### S3A Experimental "fadvise" input policy support

**Warning: EXPERIMENTAL: behavior may change in future**

The S3A Filesystem client supports the notion of input policies, similar
to that of the Posix `fadvise()` API call. This tunes the behavior of the S3A
client to optimise HTTP GET requests for the different use cases.

#### "sequential" (default)

Read through the file, possibly with some short forward seeks.

The whole document is requested in a single HTTP request; forward seeks
within the readahead range are supported by skipping over the intermediate
data.

This is leads to maximum read throughput —but with very expensive
backward seeks.


#### "normal"

This is currently the same as "sequential".

#### "random"

Optimised for random IO, specifically the Hadoop `PositionedReadable`
operations —though `seek(offset); read(byte_buffer)` also benefits.

Rather than ask for the whole file, the range of the HTTP request is
set to that that of the length of data desired in the `read` operation
(Rounded up to the readahead value set in `setReadahead()` if necessary).

By reducing the cost of closing existing HTTP requests, this is
highly efficient for file IO accessing a binary file
through a series of `PositionedReadable.read()` and `PositionedReadable.readFully()`
calls. Sequential reading of a file is expensive, as now many HTTP requests must
be made to read through the file.

For operations simply reading through a file: copying, distCp, reading
Gzipped or other compressed formats, parsing .csv files, etc, the `sequential`
policy is appropriate. This is the default: S3A does not need to be configured.

For the specific case of high-performance random access IO, the `random` policy
may be considered. The requirements are:

* Data is read using the `PositionedReadable` API.
* Long distance (many MB) forward seeks
* Backward seeks as likely as forward seeks.
* Little or no use of single character `read()` calls or small `read(buffer)`
calls.
* Applications running close to the S3 data store. That is: in EC2 VMs in
the same datacenter as the S3 instance.

The desired fadvise policy must be set in the configuration option
`fs.s3a.experimental.input.fadvise` when the filesystem instance is created.
That is: it can only be set on a per-filesystem basis, not on a per-file-read
basis.

    <property>
      <name>fs.s3a.experimental.input.fadvise</name>
      <value>random</value>
      <description>Policy for reading files.
       Values: 'random', 'sequential' or 'normal'
       </description>
    </property>

[HDFS-2744](https://issues.apache.org/jira/browse/HDFS-2744),
*Extend FSDataInputStream to allow fadvise* proposes adding a public API
to set fadvise policies on input streams. Once implemented,
this will become the supported mechanism used for configuring the input IO policy.

## Troubleshooting S3A

Common problems working with S3A are

1. Classpath
1. Authentication
1. S3 Inconsistency side-effects

Classpath is usually the first problem. For the S3x filesystem clients,
you need the Hadoop-specific filesystem clients, third party S3 client libraries
compatible with the Hadoop code, and any dependent libraries compatible with
Hadoop and the specific JVM.

The classpath must be set up for the process talking to S3: if this is code
running in the Hadoop cluster, the JARs must be on that classpath. That
includes `distcp`.


### `ClassNotFoundException: org.apache.hadoop.fs.s3a.S3AFileSystem`

(or `org.apache.hadoop.fs.s3native.NativeS3FileSystem`, `org.apache.hadoop.fs.s3.S3FileSystem`).

These are the Hadoop classes, found in the `hadoop-aws` JAR. An exception
reporting one of these classes is missing means that this JAR is not on
the classpath.

### `ClassNotFoundException: com.amazonaws.services.s3.AmazonS3Client`

(or other `com.amazonaws` class.)
`
This means that one or more of the `aws-*-sdk` JARs are missing. Add them.

### Missing method in AWS class

This can be triggered by incompatibilities between the AWS SDK on the classpath
and the version which Hadoop was compiled with.

The AWS SDK JARs change their signature enough between releases that the only
way to safely update the AWS SDK version is to recompile Hadoop against the later
version.

There's nothing the Hadoop team can do here: if you get this problem, then sorry,
but you are on your own. The Hadoop developer team did look at using reflection
to bind to the SDK, but there were too many changes between versions for this
to work reliably. All it did was postpone version compatibility problems until
the specific codepaths were executed at runtime —this was actually a backward
step in terms of fast detection of compatibility problems.

### Missing method in a Jackson class

This is usually caused by version mismatches between Jackson JARs on the
classpath. All Jackson JARs on the classpath *must* be of the same version.


### Authentication failure

One authentication problem is caused by classpath mismatch; see the joda time
issue above.

Otherwise, the general cause is: you have the wrong credentials —or somehow
the credentials were not readable on the host attempting to read or write
the S3 Bucket.

There's not much that Hadoop can do/does for diagnostics here,
though enabling debug logging for the package `org.apache.hadoop.fs.s3a`
can help.

There is also some logging in the AWS libraries which provide some extra details.
In particular, the setting the log `com.amazonaws.auth.AWSCredentialsProviderChain`
to log at DEBUG level will mean the invidual reasons for the (chained)
authentication clients to fail will be printed.

Otherwise, try to use the AWS command line tools with the same credentials.
If you set the environment variables, you can take advantage of S3A's support
of environment-variable authentication by attempting to use the `hdfs fs` command
to read or write data on S3. That is: comment out the `fs.s3a` secrets and rely on
the environment variables.

### Authentication failures running on Java 8u60+

A change in the Java 8 JVM broke some of the `toString()` string generation
of Joda Time 2.8.0, which stopped the amazon s3 client from being able to
generate authentication headers suitable for validation by S3.

Fix: make sure that the version of Joda Time is 2.8.1 or later.

### "Bad Request" exception when working with AWS S3 Frankfurt, Seoul, or elsewhere


S3 Frankfurt and Seoul *only* support
[the V4 authentication API](http://docs.aws.amazon.com/AmazonS3/latest/API/sig-v4-authenticating-requests.html).

Requests using the V2 API will be rejected with 400 `Bad Request`

```
$ bin/hadoop fs -ls s3a://frankfurt/
WARN s3a.S3AFileSystem: Client: Amazon S3 error 400: 400 Bad Request; Bad Request (retryable)

com.amazonaws.services.s3.model.AmazonS3Exception: Bad Request (Service: Amazon S3; Status Code: 400; Error Code: 400 Bad Request; Request ID: 923C5D9E75E44C06), S3 Extended Request ID: HDwje6k+ANEeDsM6aJ8+D5gUmNAMguOk2BvZ8PH3g9z0gpH+IuwT7N19oQOnIr5CIx7Vqb/uThE=
	at com.amazonaws.http.AmazonHttpClient.handleErrorResponse(AmazonHttpClient.java:1182)
	at com.amazonaws.http.AmazonHttpClient.executeOneRequest(AmazonHttpClient.java:770)
	at com.amazonaws.http.AmazonHttpClient.executeHelper(AmazonHttpClient.java:489)
	at com.amazonaws.http.AmazonHttpClient.execute(AmazonHttpClient.java:310)
	at com.amazonaws.services.s3.AmazonS3Client.invoke(AmazonS3Client.java:3785)
	at com.amazonaws.services.s3.AmazonS3Client.headBucket(AmazonS3Client.java:1107)
	at com.amazonaws.services.s3.AmazonS3Client.doesBucketExist(AmazonS3Client.java:1070)
	at org.apache.hadoop.fs.s3a.S3AFileSystem.verifyBucketExists(S3AFileSystem.java:307)
	at org.apache.hadoop.fs.s3a.S3AFileSystem.initialize(S3AFileSystem.java:284)
	at org.apache.hadoop.fs.FileSystem.createFileSystem(FileSystem.java:2793)
	at org.apache.hadoop.fs.FileSystem.access$200(FileSystem.java:101)
	at org.apache.hadoop.fs.FileSystem$Cache.getInternal(FileSystem.java:2830)
	at org.apache.hadoop.fs.FileSystem$Cache.get(FileSystem.java:2812)
	at org.apache.hadoop.fs.FileSystem.get(FileSystem.java:389)
	at org.apache.hadoop.fs.Path.getFileSystem(Path.java:356)
	at org.apache.hadoop.fs.shell.PathData.expandAsGlob(PathData.java:325)
	at org.apache.hadoop.fs.shell.Command.expandArgument(Command.java:235)
	at org.apache.hadoop.fs.shell.Command.expandArguments(Command.java:218)
	at org.apache.hadoop.fs.shell.FsCommand.processRawArguments(FsCommand.java:103)
	at org.apache.hadoop.fs.shell.Command.run(Command.java:165)
	at org.apache.hadoop.fs.FsShell.run(FsShell.java:315)
	at org.apache.hadoop.util.ToolRunner.run(ToolRunner.java:76)
	at org.apache.hadoop.util.ToolRunner.run(ToolRunner.java:90)
	at org.apache.hadoop.fs.FsShell.main(FsShell.java:373)
ls: doesBucketExist on frankfurt-new: com.amazonaws.services.s3.model.AmazonS3Exception:
  Bad Request (Service: Amazon S3; Status Code: 400; Error Code: 400 Bad Request;
```

This happens when trying to work with any S3 service which only supports the
"V4" signing API —and he client is configured to use the default S3A service
endpoint.

The S3A client needs to be given the endpoint to use via the `fs.s3a.endpoint`
property.

```xml
<property>
  <name>fs.s3a.endpoint</name>
  <value>s3.eu-central-1.amazonaws.com</value>
</property>
```

### Error message "The bucket you are attempting to access must be addressed using the specified endpoint"

This surfaces when `fs.s3a.endpoint` is configured to use S3 service endpoint
which is neither the original AWS one, `s3.amazonaws.com` , nor the one where
the bucket is hosted.

```
org.apache.hadoop.fs.s3a.AWSS3IOException: purging multipart uploads on landsat-pds:
 com.amazonaws.services.s3.model.AmazonS3Exception:
  The bucket you are attempting to access must be addressed using the specified endpoint.
  Please send all future requests to this endpoint.
   (Service: Amazon S3; Status Code: 301; Error Code: PermanentRedirect; Request ID: 5B7A5D18BE596E4B),
    S3 Extended Request ID: uE4pbbmpxi8Nh7rycS6GfIEi9UH/SWmJfGtM9IeKvRyBPZp/hN7DbPyz272eynz3PEMM2azlhjE=:

	at com.amazonaws.http.AmazonHttpClient.handleErrorResponse(AmazonHttpClient.java:1182)
	at com.amazonaws.http.AmazonHttpClient.executeOneRequest(AmazonHttpClient.java:770)
	at com.amazonaws.http.AmazonHttpClient.executeHelper(AmazonHttpClient.java:489)
	at com.amazonaws.http.AmazonHttpClient.execute(AmazonHttpClient.java:310)
	at com.amazonaws.services.s3.AmazonS3Client.invoke(AmazonS3Client.java:3785)
	at com.amazonaws.services.s3.AmazonS3Client.invoke(AmazonS3Client.java:3738)
	at com.amazonaws.services.s3.AmazonS3Client.listMultipartUploads(AmazonS3Client.java:2796)
	at com.amazonaws.services.s3.transfer.TransferManager.abortMultipartUploads(TransferManager.java:1217)
	at org.apache.hadoop.fs.s3a.S3AFileSystem.initMultipartUploads(S3AFileSystem.java:454)
	at org.apache.hadoop.fs.s3a.S3AFileSystem.initialize(S3AFileSystem.java:289)
	at org.apache.hadoop.fs.FileSystem.createFileSystem(FileSystem.java:2715)
	at org.apache.hadoop.fs.FileSystem.access$200(FileSystem.java:96)
	at org.apache.hadoop.fs.FileSystem$Cache.getInternal(FileSystem.java:2749)
	at org.apache.hadoop.fs.FileSystem$Cache.getUnique(FileSystem.java:2737)
	at org.apache.hadoop.fs.FileSystem.newInstance(FileSystem.java:430)
```

1. Use the [Specific endpoint of the bucket's S3 service](http://docs.aws.amazon.com/general/latest/gr/rande.html#s3_region)
1. If not using "V4" authentication (see above), the original S3 endpoint
can be used:

```
    <property>
      <name>fs.s3a.endpoint</name>
      <value>s3.amazonaws.com</value>
    </property>
```

Using the explicit endpoint for the region is recommended for speed and the
ability to use the V4 signing API.

## Visible S3 Inconsistency

Amazon S3 is *an eventually consistent object store*. That is: not a filesystem.

It offers read-after-create consistency: a newly created file is immediately
visible. Except, there is a small quirk: a negative GET may be cached, such
that even if an object is immediately created, the fact that there "wasn't"
an object is still remembered.

That means the following sequence on its own will be consistent
```
touch(path) -> getFileStatus(path)
```

But this sequence *may* be inconsistent.

```
getFileStatus(path) -> touch(path) -> getFileStatus(path)
```

A common source of visible inconsistencies is that the S3 metadata
database —the part of S3 which serves list requests— is updated asynchronously.
Newly added or deleted files may not be visible in the index, even though direct
operations on the object (`HEAD` and `GET`) succeed.

In S3A, that means the `getFileStatus()` and `open()` operations are more likely
to be consistent with the state of the object store than any directory list
operations (`listStatus()`, `listFiles()`, `listLocatedStatus()`,
`listStatusIterator()`).


### `FileNotFoundException` even though the file was just written.

This can be a sign of consistency problems. It may also surface if there is some
asynchronous file write operation still in progress in the client: the operation
has returned, but the write has not yet completed. While the S3A client code
does block during the `close()` operation, we suspect that asynchronous writes
may be taking place somewhere in the stack —this could explain why parallel tests
fail more often than serialized tests.

### File not found in a directory listing, even though `getFileStatus()` finds it

(Similarly: deleted file found in listing, though `getFileStatus()` reports
that it is not there)

This is a visible sign of updates to the metadata server lagging
behind the state of the underlying filesystem.


### File not visible/saved

The files in an object store are not visible until the write has been completed.
In-progress writes are simply saved to a local file/cached in RAM and only uploaded.
at the end of a write operation. If a process terminated unexpectedly, or failed
to call the `close()` method on an output stream, the pending data will have
been lost.

### File `flush()` and `hflush()` calls do not save data to S3A

Again, this is due to the fact that the data is cached locally until the
`close()` operation. The S3A filesystem cannot be used as a store of data
if it is required that the data is persisted durably after every
`flush()/hflush()` call. This includes resilient logging, HBase-style journalling
and the like. The standard strategy here is to save to HDFS and then copy to S3.

### Other issues

*Performance slow*

S3 is slower to read data than HDFS, even on virtual clusters running on
Amazon EC2.

* HDFS replicates data for faster query performance
* HDFS stores the data on the local hard disks, avoiding network traffic
 if the code can be executed on that host. As EC2 hosts often have their
 network bandwidth throttled, this can make a tangible difference.
* HDFS is significantly faster for many "metadata" operations: listing
the contents of a directory, calling `getFileStatus()` on path,
creating or deleting directories.
* On HDFS, Directory renames and deletes are `O(1)` operations. On
S3 renaming is a very expensive `O(data)` operation which may fail partway through
in which case the final state depends on where the copy+ delete sequence was when it failed.
All the objects are copied, then the original set of objects are deleted, so
a failure should not lose data —it may result in duplicate datasets.
* Because the write only begins on a `close()` operation, it may be in the final
phase of a process where the write starts —this can take so long that some things
can actually time out.
* File IO performing many seek calls/positioned read calls will encounter
performance problems due to the size of the HTTP requests made. On S3a,
the (experimental) fadvise policy "random" can be set to alleviate this at the
expense of sequential read performance and bandwidth.

The slow performance of `rename()` surfaces during the commit phase of work,
including

* The MapReduce FileOutputCommitter.
* DistCp's rename after copy operation.

Both these operations can be significantly slower when S3 is the destination
compared to HDFS or other "real" filesystem.

*Improving S3 load-balancing behavior*

Amazon S3 uses a set of front-end servers to provide access to the underlying data.
The choice of which front-end server to use is handled via load-balancing DNS
service: when the IP address of an S3 bucket is looked up, the choice of which
IP address to return to the client is made based on the the current load
of the front-end servers.

Over time, the load across the front-end changes, so those servers considered
"lightly loaded" will change. If the DNS value is cached for any length of time,
your application may end up talking to an overloaded server. Or, in the case
of failures, trying to talk to a server that is no longer there.

And by default, for historical security reasons in the era of applets,
the DNS TTL of a JVM is "infinity".

To work with AWS better, set the DNS time-to-live of an application which
works with S3 to something lower. See [AWS documentation](http://docs.aws.amazon.com/AWSSdkDocsJava/latest/DeveloperGuide/java-dg-jvm-ttl.html).


## Testing the S3 filesystem clients

This module includes both unit tests, which can run in isolation without
connecting to the S3 service, and integration tests, which require a working
connection to S3 to interact with a bucket.  Unit test suites follow the naming
convention `Test*.java`.  Integration tests follow the naming convention
`ITest*.java`.

Due to eventual consistency, integration tests may fail without reason.
Transient failures, which no longer occur upon rerunning the test, should thus
be ignored.

To integration test the S3* filesystem clients, you need to provide two files
which pass in authentication details to the test runner.

1. `auth-keys.xml`
1. `core-site.xml`

These are both Hadoop XML configuration files, which must be placed into
`hadoop-tools/hadoop-aws/src/test/resources`.

### `core-site.xml`

This file pre-exists and sources the configurations created
under `auth-keys.xml`.

For most purposes you will not need to edit this file unless you
need to apply a specific, non-default property change during the tests.

### `auth-keys.xml`

The presence of this file triggers the testing of the S3 classes.

Without this file, *none of the integration tests in this module will be
executed*.

The XML file must contain all the ID/key information needed to connect
each of the filesystem clients to the object stores, and a URL for
each filesystem for its testing.

1. `test.fs.s3n.name` : the URL of the bucket for S3n tests
1. `test.fs.s3a.name` : the URL of the bucket for S3a tests

The contents of each bucket will be destroyed during the test process:
do not use the bucket for any purpose other than testing. Furthermore, for
s3a, all in-progress multi-part uploads to the bucket will be aborted at the
start of a test (by forcing `fs.s3a.multipart.purge=true`) to clean up the
temporary state of previously failed tests.

Example:

    <configuration>
      
      <property>
        <name>test.fs.s3n.name</name>
        <value>s3n://test-aws-s3n/</value>
      </property>
    
      <property>
        <name>test.fs.s3a.name</name>
        <value>s3a://test-aws-s3a/</value>
      </property>

      <property>
        <name>fs.s3n.awsAccessKeyId</name>
        <value>DONOTPCOMMITTHISKEYTOSCM</value>
      </property>

      <property>
        <name>fs.s3n.awsSecretAccessKey</name>
        <value>DONOTEVERSHARETHISSECRETKEY!</value>
      </property>

      <property>
        <name>fs.s3a.access.key</name>
        <description>AWS access key ID. Omit for IAM role-based authentication.</description>
        <value>DONOTCOMMITTHISKEYTOSCM</value>
      </property>
  
      <property>
        <name>fs.s3a.secret.key</name>
        <description>AWS secret key. Omit for IAM role-based authentication.</description>
        <value>DONOTEVERSHARETHISSECRETKEY!</value>
      </property>

      <property>
        <name>test.sts.endpoint</name>
        <description>Specific endpoint to use for STS requests.</description>
        <value>sts.amazonaws.com</value>
      </property>

    </configuration>

### File `contract-test-options.xml`

The file `hadoop-tools/hadoop-aws/src/test/resources/contract-test-options.xml`
must be created and configured for the test filesystems.

If a specific file `fs.contract.test.fs.*` test path is not defined for
any of the filesystems, those tests will be skipped.

The standard S3 authentication details must also be provided. This can be
through copy-and-paste of the `auth-keys.xml` credentials, or it can be
through direct XInclude inclusion.

### s3n://


In the file `src/test/resources/contract-test-options.xml`, the filesystem
name must be defined in the property `fs.contract.test.fs.s3n`.
The standard configuration options to define the S3N authentication details
must also be provided.

Example:

      <property>
        <name>fs.contract.test.fs.s3n</name>
        <value>s3n://test-aws-s3n/</value>
      </property>

### s3a://


In the file `src/test/resources/contract-test-options.xml`, the filesystem
name must be defined in the property `fs.contract.test.fs.s3a`.
The standard configuration options to define the S3N authentication details
must also be provided.

Example:

    <property>
      <name>fs.contract.test.fs.s3a</name>
      <value>s3a://test-aws-s3a/</value>
    </property>

### Complete example of `contract-test-options.xml`



    <?xml version="1.0"?>
    <?xml-stylesheet type="text/xsl" href="configuration.xsl"?>
    <!--
      ~ Licensed to the Apache Software Foundation (ASF) under one
      ~  or more contributor license agreements.  See the NOTICE file
      ~  distributed with this work for additional information
      ~  regarding copyright ownership.  The ASF licenses this file
      ~  to you under the Apache License, Version 2.0 (the
      ~  "License"); you may not use this file except in compliance
      ~  with the License.  You may obtain a copy of the License at
      ~
      ~       http://www.apache.org/licenses/LICENSE-2.0
      ~
      ~  Unless required by applicable law or agreed to in writing, software
      ~  distributed under the License is distributed on an "AS IS" BASIS,
      ~  WITHOUT WARRANTIES OR CONDITIONS OF ANY KIND, either express or implied.
      ~  See the License for the specific language governing permissions and
      ~  limitations under the License.
      -->
    
    <configuration>
    
      <include xmlns="http://www.w3.org/2001/XInclude"
        href="/home/testuser/.ssh/auth-keys.xml"/>
    
      <property>
        <name>fs.contract.test.fs.s3a</name>
        <value>s3a://test-aws-s3a/</value>
      </property>

      <property>
        <name>fs.contract.test.fs.s3n</name>
        <value>s3n://test-aws-s3n/</value>
      </property>

    </configuration>

This example pulls in the `~/.ssh/auth-keys.xml` file for the credentials.
This provides one single place to keep the keys up to date —and means
that the file `contract-test-options.xml` does not contain any
secret credentials itself. As the auth keys XML file is kept out of the
source code tree, it is not going to get accidentally committed.


### Running the Tests

After completing the configuration, execute the test run through Maven.

    mvn clean test

It's also possible to execute multiple test suites in parallel by enabling the
`parallel-tests` Maven profile.  The tests spend most of their time blocked on
network I/O with the S3 service, so running in parallel tends to complete full
test runs faster.

    mvn -Pparallel-tests clean test

Some tests must run with exclusive access to the S3 bucket, so even with the
`parallel-tests` profile enabled, several test suites will run in serial in a
separate Maven execution step after the parallel tests.

By default, the `parallel-tests` profile runs 4 test suites concurrently.  This
can be tuned by passing the `testsThreadCount` argument.

    mvn -Pparallel-tests -DtestsThreadCount=8 clean test

### Testing against different regions

S3A can connect to different regions —the tests support this. Simply
define the target region in `contract-tests.xml` or any `auth-keys.xml`
file referenced.

```xml
<property>
  <name>fs.s3a.endpoint</name>
  <value>s3.eu-central-1.amazonaws.com</value>
</property>
```
This is used for all tests expect for scale tests using a Public CSV.gz file
(see below)

### S3A session tests

The test `TestS3ATemporaryCredentials` requests a set of temporary
credentials from the STS service, then uses them to authenticate with S3.

If an S3 implementation does not support STS, then the functional test
cases must be disabled:

        <property>
          <name>test.fs.s3a.sts.enabled</name>
          <value>false</value>
        </property>

These tests reqest a temporary set of credentials from the STS service endpoint.
An alternate endpoint may be defined in `test.fs.s3a.sts.endpoint`.

        <property>
          <name>test.fs.s3a.sts.endpoint</name>
          <value>https://sts.example.org/</value>
        </property>

The default is ""; meaning "use the amazon default value".

#### CSV Data source Tests

The `TestS3AInputStreamPerformance` tests require read access to a multi-MB
text file. The default file for these tests is one published by amazon,
[s3a://landsat-pds.s3.amazonaws.com/scene_list.gz](http://landsat-pds.s3.amazonaws.com/scene_list.gz).
This is a gzipped CSV index of other files which amazon serves for open use.

The path to this object is set in the option `fs.s3a.scale.test.csvfile`,

    <property>
      <name>fs.s3a.scale.test.csvfile</name>
      <value>s3a://landsat-pds/scene_list.gz</value>
    </property>

1. If the option is not overridden, the default value is used. This
is hosted in Amazon's US-east datacenter.
1. If `fs.s3a.scale.test.csvfile` is empty, tests which require it will be skipped.
1. If the data cannot be read for any reason then the test will fail.
1. If the property is set to a different path, then that data must be readable
and "sufficiently" large.

To test on different S3 endpoints, or alternate infrastructures supporting
the same APIs, the option `fs.s3a.scale.test.csvfile` must either be
set to " ", or an object of at least 10MB is uploaded to the object store, and
the `fs.s3a.scale.test.csvfile` option set to its path.

```xml
<property>
  <name>fs.s3a.scale.test.csvfile</name>
  <value> </value>
</property>
```

(the reason the space or newline is needed is to add "an empty entry"; an empty
`<value/>` would be considered undefined and pick up the default)

*Note:* if using a test file in an S3 region requiring a different endpoint value
set in `fs.s3a.endpoint`, define it in `fs.s3a.scale.test.csvfile.endpoint`.
If the default CSV file is used, the tests will automatically use the us-east
endpoint:

```xml
<property>
  <name>fs.s3a.scale.test.csvfile.endpoint</name>
  <value>s3.amazonaws.com</value>
</property>
```

#### Scale test operation count

Some scale tests perform multiple operations (such as creating many directories).

The exact number of operations to perform is configurable in the option
`scale.test.operation.count`

      <property>
        <name>scale.test.operation.count</name>
        <value>10</value>
      </property>

Larger values generate more load, and are recommended when testing locally,
or in batch runs.

Smaller values results in faster test runs, especially when the object
store is a long way away.

Operations which work on directories have a separate option: this controls
the width and depth of tests creating recursive directories. Larger
values create exponentially more directories, with consequent performance
impact.

      <property>
        <name>scale.test.directory.count</name>
        <value>2</value>
      </property>

DistCp tests targeting S3A support a configurable file size.  The default is
10 MB, but the configuration value is expressed in KB so that it can be tuned
smaller to achieve faster test runs.

      <property>
        <name>scale.test.distcp.file.size.kb</name>
        <value>10240</value>
      </property>

<<<<<<< HEAD
### Running the Tests

After completing the configuration, execute the test run through Maven.

    mvn clean verify

It's also possible to execute multiple test suites in parallel by passing the
`parallel-tests` property on the command line.  The tests spend most of their
time blocked on network I/O with the S3 service, so running in parallel tends to
complete full test runs faster.

    mvn -Dparallel-tests clean verify

Some tests must run with exclusive access to the S3 bucket, so even with the
`parallel-tests` property, several test suites will run in serial in a separate
Maven execution step after the parallel tests.

By default, `parallel-tests` runs 4 test suites concurrently.  This can be tuned
by passing the `testsThreadCount` property.

    mvn -Dparallel-tests -DtestsThreadCount=8 clean verify

To run just unit tests, which do not require S3 connectivity or AWS credentials,
use any of the above invocations, but switch the goal to `test` instead of
`verify`.

    mvn clean test

    mvn -Dparallel-tests clean test

    mvn -Dparallel-tests -DtestsThreadCount=8 clean test

To run only a specific named subset of tests, pass the `test` property for unit
tests or the `it.test` property for integration tests.

    mvn clean test -Dtest=TestS3AInputPolicies

    mvn clean verify -Dit.test=ITestS3AFileContextStatistics

    mvn clean verify -Dtest=TestS3A* -Dit.test=ITestS3A*

Note that when running a specific subset of tests, the patterns passed in `test`
and `it.test` override the configuration of which tests need to run in isolation
in a separate serial phase (mentioned above).  This can cause unpredictable
results, so the recommendation is to avoid passing `parallel-tests` in
combination with `test` or `it.test`.  If you know that you are specifying only
tests that can run safely in parallel, then it will work.  For wide patterns,
like `ITestS3A*` shown above, it may cause unpredictable test failures.
=======
>>>>>>> ae4db254

### Testing against non AWS S3 endpoints.

The S3A filesystem is designed to work with storage endpoints which implement
the S3 protocols to the extent that the amazon S3 SDK is capable of talking
to it. We encourage testing against other filesystems and submissions of patches
which address issues. In particular, we encourage testing of Hadoop release
candidates, as these third-party endpoints get even less testing than the
S3 endpoint itself.


**Disabling the encryption tests**

If the endpoint doesn't support server-side-encryption, these will fail

      <property>
        <name>test.fs.s3a.encryption.enabled</name>
        <value>false</value>
      </property>

Encryption is only used for those specific test suites with `Encryption` in
their classname.<|MERGE_RESOLUTION|>--- conflicted
+++ resolved
@@ -1289,152 +1289,6 @@
 
 After completing the configuration, execute the test run through Maven.
 
-    mvn clean test
-
-It's also possible to execute multiple test suites in parallel by enabling the
-`parallel-tests` Maven profile.  The tests spend most of their time blocked on
-network I/O with the S3 service, so running in parallel tends to complete full
-test runs faster.
-
-    mvn -Pparallel-tests clean test
-
-Some tests must run with exclusive access to the S3 bucket, so even with the
-`parallel-tests` profile enabled, several test suites will run in serial in a
-separate Maven execution step after the parallel tests.
-
-By default, the `parallel-tests` profile runs 4 test suites concurrently.  This
-can be tuned by passing the `testsThreadCount` argument.
-
-    mvn -Pparallel-tests -DtestsThreadCount=8 clean test
-
-### Testing against different regions
-
-S3A can connect to different regions —the tests support this. Simply
-define the target region in `contract-tests.xml` or any `auth-keys.xml`
-file referenced.
-
-```xml
-<property>
-  <name>fs.s3a.endpoint</name>
-  <value>s3.eu-central-1.amazonaws.com</value>
-</property>
-```
-This is used for all tests expect for scale tests using a Public CSV.gz file
-(see below)
-
-### S3A session tests
-
-The test `TestS3ATemporaryCredentials` requests a set of temporary
-credentials from the STS service, then uses them to authenticate with S3.
-
-If an S3 implementation does not support STS, then the functional test
-cases must be disabled:
-
-        <property>
-          <name>test.fs.s3a.sts.enabled</name>
-          <value>false</value>
-        </property>
-
-These tests reqest a temporary set of credentials from the STS service endpoint.
-An alternate endpoint may be defined in `test.fs.s3a.sts.endpoint`.
-
-        <property>
-          <name>test.fs.s3a.sts.endpoint</name>
-          <value>https://sts.example.org/</value>
-        </property>
-
-The default is ""; meaning "use the amazon default value".
-
-#### CSV Data source Tests
-
-The `TestS3AInputStreamPerformance` tests require read access to a multi-MB
-text file. The default file for these tests is one published by amazon,
-[s3a://landsat-pds.s3.amazonaws.com/scene_list.gz](http://landsat-pds.s3.amazonaws.com/scene_list.gz).
-This is a gzipped CSV index of other files which amazon serves for open use.
-
-The path to this object is set in the option `fs.s3a.scale.test.csvfile`,
-
-    <property>
-      <name>fs.s3a.scale.test.csvfile</name>
-      <value>s3a://landsat-pds/scene_list.gz</value>
-    </property>
-
-1. If the option is not overridden, the default value is used. This
-is hosted in Amazon's US-east datacenter.
-1. If `fs.s3a.scale.test.csvfile` is empty, tests which require it will be skipped.
-1. If the data cannot be read for any reason then the test will fail.
-1. If the property is set to a different path, then that data must be readable
-and "sufficiently" large.
-
-To test on different S3 endpoints, or alternate infrastructures supporting
-the same APIs, the option `fs.s3a.scale.test.csvfile` must either be
-set to " ", or an object of at least 10MB is uploaded to the object store, and
-the `fs.s3a.scale.test.csvfile` option set to its path.
-
-```xml
-<property>
-  <name>fs.s3a.scale.test.csvfile</name>
-  <value> </value>
-</property>
-```
-
-(the reason the space or newline is needed is to add "an empty entry"; an empty
-`<value/>` would be considered undefined and pick up the default)
-
-*Note:* if using a test file in an S3 region requiring a different endpoint value
-set in `fs.s3a.endpoint`, define it in `fs.s3a.scale.test.csvfile.endpoint`.
-If the default CSV file is used, the tests will automatically use the us-east
-endpoint:
-
-```xml
-<property>
-  <name>fs.s3a.scale.test.csvfile.endpoint</name>
-  <value>s3.amazonaws.com</value>
-</property>
-```
-
-#### Scale test operation count
-
-Some scale tests perform multiple operations (such as creating many directories).
-
-The exact number of operations to perform is configurable in the option
-`scale.test.operation.count`
-
-      <property>
-        <name>scale.test.operation.count</name>
-        <value>10</value>
-      </property>
-
-Larger values generate more load, and are recommended when testing locally,
-or in batch runs.
-
-Smaller values results in faster test runs, especially when the object
-store is a long way away.
-
-Operations which work on directories have a separate option: this controls
-the width and depth of tests creating recursive directories. Larger
-values create exponentially more directories, with consequent performance
-impact.
-
-      <property>
-        <name>scale.test.directory.count</name>
-        <value>2</value>
-      </property>
-
-DistCp tests targeting S3A support a configurable file size.  The default is
-10 MB, but the configuration value is expressed in KB so that it can be tuned
-smaller to achieve faster test runs.
-
-      <property>
-        <name>scale.test.distcp.file.size.kb</name>
-        <value>10240</value>
-      </property>
-
-<<<<<<< HEAD
-### Running the Tests
-
-After completing the configuration, execute the test run through Maven.
-
     mvn clean verify
 
 It's also possible to execute multiple test suites in parallel by passing the
@@ -1479,8 +1333,130 @@
 combination with `test` or `it.test`.  If you know that you are specifying only
 tests that can run safely in parallel, then it will work.  For wide patterns,
 like `ITestS3A*` shown above, it may cause unpredictable test failures.
-=======
->>>>>>> ae4db254
+
+### Testing against different regions
+
+S3A can connect to different regions —the tests support this. Simply
+define the target region in `contract-tests.xml` or any `auth-keys.xml`
+file referenced.
+
+```xml
+<property>
+  <name>fs.s3a.endpoint</name>
+  <value>s3.eu-central-1.amazonaws.com</value>
+</property>
+```
+This is used for all tests expect for scale tests using a Public CSV.gz file
+(see below)
+
+### S3A session tests
+
+The test `TestS3ATemporaryCredentials` requests a set of temporary
+credentials from the STS service, then uses them to authenticate with S3.
+
+If an S3 implementation does not support STS, then the functional test
+cases must be disabled:
+
+        <property>
+          <name>test.fs.s3a.sts.enabled</name>
+          <value>false</value>
+        </property>
+
+These tests reqest a temporary set of credentials from the STS service endpoint.
+An alternate endpoint may be defined in `test.fs.s3a.sts.endpoint`.
+
+        <property>
+          <name>test.fs.s3a.sts.endpoint</name>
+          <value>https://sts.example.org/</value>
+        </property>
+
+The default is ""; meaning "use the amazon default value".
+
+#### CSV Data source Tests
+
+The `TestS3AInputStreamPerformance` tests require read access to a multi-MB
+text file. The default file for these tests is one published by amazon,
+[s3a://landsat-pds.s3.amazonaws.com/scene_list.gz](http://landsat-pds.s3.amazonaws.com/scene_list.gz).
+This is a gzipped CSV index of other files which amazon serves for open use.
+
+The path to this object is set in the option `fs.s3a.scale.test.csvfile`,
+
+    <property>
+      <name>fs.s3a.scale.test.csvfile</name>
+      <value>s3a://landsat-pds/scene_list.gz</value>
+    </property>
+
+1. If the option is not overridden, the default value is used. This
+is hosted in Amazon's US-east datacenter.
+1. If `fs.s3a.scale.test.csvfile` is empty, tests which require it will be skipped.
+1. If the data cannot be read for any reason then the test will fail.
+1. If the property is set to a different path, then that data must be readable
+and "sufficiently" large.
+
+To test on different S3 endpoints, or alternate infrastructures supporting
+the same APIs, the option `fs.s3a.scale.test.csvfile` must either be
+set to " ", or an object of at least 10MB is uploaded to the object store, and
+the `fs.s3a.scale.test.csvfile` option set to its path.
+
+```xml
+<property>
+  <name>fs.s3a.scale.test.csvfile</name>
+  <value> </value>
+</property>
+```
+
+(the reason the space or newline is needed is to add "an empty entry"; an empty
+`<value/>` would be considered undefined and pick up the default)
+
+*Note:* if using a test file in an S3 region requiring a different endpoint value
+set in `fs.s3a.endpoint`, define it in `fs.s3a.scale.test.csvfile.endpoint`.
+If the default CSV file is used, the tests will automatically use the us-east
+endpoint:
+
+```xml
+<property>
+  <name>fs.s3a.scale.test.csvfile.endpoint</name>
+  <value>s3.amazonaws.com</value>
+</property>
+```
+
+#### Scale test operation count
+
+Some scale tests perform multiple operations (such as creating many directories).
+
+The exact number of operations to perform is configurable in the option
+`scale.test.operation.count`
+
+      <property>
+        <name>scale.test.operation.count</name>
+        <value>10</value>
+      </property>
+
+Larger values generate more load, and are recommended when testing locally,
+or in batch runs.
+
+Smaller values results in faster test runs, especially when the object
+store is a long way away.
+
+Operations which work on directories have a separate option: this controls
+the width and depth of tests creating recursive directories. Larger
+values create exponentially more directories, with consequent performance
+impact.
+
+      <property>
+        <name>scale.test.directory.count</name>
+        <value>2</value>
+      </property>
+
+DistCp tests targeting S3A support a configurable file size.  The default is
+10 MB, but the configuration value is expressed in KB so that it can be tuned
+smaller to achieve faster test runs.
+
+      <property>
+        <name>scale.test.distcp.file.size.kb</name>
+        <value>10240</value>
+      </property>
+
 
 ### Testing against non AWS S3 endpoints.
 
